import numpy as np
from scipy.sparse import identity, dia_matrix
import fitsio
from astropy.io import fits
import astropy.units as u
import galsim
import os
import pickle
from copy import deepcopy
from astropy.table import Table
import matplotlib.pyplot as plt
from argparse import ArgumentParser

import utils
import parameters
from datavector import DataVector

import ipdb

parser = ArgumentParser()

parser.add_argument('--show', action='store_true', default=False,
                    help='Set to show test plots')
parser.add_argument('--test', action='store_true', default=False,
                    help='Set to run tests')

class CubePars(parameters.MetaPars):
    '''
    Class that defines structure for DataCube meta parameters,
    e.g. image & emission line meta data
    '''

    _req_fields = ['pix_scale', 'bandpasses']
<<<<<<< HEAD
    _opt_fields = ['psf', 'emission_lines', 'files', 'shape','truth']
    _gen_fields = ['wavelengths'] # not an allowed input field, but generated
=======
    _opt_fields = ['psf', 'emission_lines', 'files', 'meta']
>>>>>>> bd6e6e5f

    def __init__(self, pars):
        '''
        pars: dict
            Dictionary of meta pars for the DataCube
        '''

        super(CubePars, self).__init__(pars)

        self._bandpasses = None
        bp = self.pars['bandpasses']
        try:
            utils.check_type(bp, 'bandpasses', list)
        except TypeError:
            try:
                utils.check_type(bp, 'bandpasses', dict)
            except:
                raise TypeError('CubePars bandpass field must be a' +\
                                'list of galsim bandpasses or a dict!')

        self.build_bandpasses()

        self._lambdas = None
        self._lambda_unit = None
        self.build_wavelength_list()

        return

    def build_bandpasses(self, remake=False):
        '''
        Build a bandpass list from pars if not provided directly
        '''

        # sometimes it is already set in the parameter dict
<<<<<<< HEAD
        if ('bandpasses' in self.pars) and isinstance(self.pars['bandpasses'], list):
            self._bandpasses = self.pars['bandpasses']
            return self._bandpasses

        if (self._bandpasses is not None) and (remake is False):
=======
        if (remake is False) & (self._bandpasses is not None):
>>>>>>> bd6e6e5f
            return self._bandpasses

        bp = self.pars['bandpasses']

        if isinstance(bp, list):
            # we'll be lazy and just check the first entry
            if not isinstance(bp[0], galsim.Bandpass):
                raise TypeError('bandpass list must be filled with ' +\
                                'galsim.Bandpass objects!')
            bandpasses = bp
        else:
<<<<<<< HEAD
=======
            # make this a separate dict
>>>>>>> bd6e6e5f
            bp_dict = deepcopy(bp)

            # already checked it is a list or dict
            bandpass_req = ['lambda_blue', 'lambda_red', 'dlambda']
            bandpass_opt = ['throughput', 'zp', 'unit']
            utils.check_fields(bp_dict, bandpass_req, bandpass_opt)

            args = [
                bp_dict.pop('lambda_blue'),
                bp_dict.pop('lambda_red'),
                bp_dict.pop('dlambda')
                ]

            kwargs = bp_dict

            bandpasses = setup_simple_bandpasses(*args, **kwargs)

        self._bandpasses = bandpasses
        self['bandpasses'] = bandpasses

        return

    def build_wavelength_list(self):
        '''
        Build a list of slice wavelength bounds (lambda_blue, lambda_red)
        given a set bandpass list
        '''

        if self._bandpasses is None:
            self.build_bandpasses()

        # Not necessarily needed, but could help ease of access
        self._lambda_unit = u.Unit(self._bandpasses[0].wave_type)
        self._lambdas = [] # Tuples of bandpass bounds in unit of bandpass
        for bp in self._bandpasses:
            # galsim bandpass limits are always stored in nm
            li = (bp.blue_limit * u.nm).to(self._lambda_unit).value
            le = (bp.red_limit * u.nm).to(self._lambda_unit).value
            self._lambdas.append((li, le))

            # Make sure units are consistent
            # (could generalize, but not necessary)
            assert bp.wave_type == self._lambda_unit

        self['wavelengths'] = self._lambdas

        return

    def reset(self):
        '''
        Reset any attributes or fields that were set during instantiation,
        not as a direct field input. Useful for datacube truncations
        '''

        self._bandpasses = None
        self._lambdas = None
        self._lambda_unit = None

        # remove any generated fields
        for field in self._gen_fields:
            del self[field]

        self.__init__(self.pars)

        return

    def set_shape(self, shape):
        '''
        Store the datacube shape in CubePars

        shape: (Nspec, Nx, Ny) tuple
        '''

        if len(shape) != 3:
            raise ValueError('shape must be a tuple of len 3!')

        # this will build a lambda list from the bandpasses, if not yet created
        lambdas = self.lambdas

        if shape[0] != len(lambdas):
            raise ValueError('The first dimension of shape must be the ' +\
                             'length as the bandpass & wavelength list!')

        self['shape'] = shape

        return

    @property
    def bandpasses(self):
        if self._bandpasses is None:
            self.build_bandpasses()

        return self._bandpasses

    @property
    def lambdas(self):
        if self._lambdas is None:
            self.build_lambdas()

        return self._lambdas

    def copy(self):
        return self.__copy__()

    def __copy__(self):
        return CubePars(deepcopy(self.pars))

class DataCube(DataVector):
    '''
    Base class for an abstract data cube.
    Contains astronomical images of a source
    at various wavelength slices

    NOTE: All subclasses of DataVector must implement a stack() method
    '''

    def __init__(self, data, pars=None, weights=None, masks=None,
                 pix_scale=None, bandpasses=None):
        '''
        Initialize either a filled DataCube from an existing numpy
        array or an empty one from a given shape

        data: np.array
            A numpy array containing all image slice data.
            For now, assumed to be the shape format given below.
        pars: dict, CubePars
            A dictionary or CubePars that holds any additional metadata
            NOTE: should *only* be None if pix_scale & bandapsses are
            passed explicitly
        weights: int, list, np.ndarray
            The weight maps for each slice. See set_weights()
            for more info on acceptable types.
        masks: np.ndarray
            The mask maps for each slice. See set_masks()
            for more info on acceptable types.

        The following are not standard for current setups, but
        exist for compatibility w/ previous verions:

        bandpasses: list
            A list of galsim.Bandpass objects containing
            throughput function, lambda window, etc.
        pix_scale: float
            the pixel scale of the datacube slices
        '''

        # This is present to handle older versions of DataCube
        if pars is None:
            if (pix_scale is None) or (bandpasses is None):
                raise Exception('Both pix_scale and bandpasses must be ' +\
                                'passed if pars is not!')
            pars_dict = {
                'pix_scale': pix_scale,
                'bandpasses': bandpasses
            }
            pars = CubePars(pars_dict)
        else:
            if (pix_scale is not None) or (bandpasses is not None):
                raise Exception('Cannot pass pix_scale or bandpasses if ' +\
                                'pars is set!')
            try:
                utils.check_type(pars, 'pars', CubePars)
            except TypeError:
                try:
                    utils.check_type(pars, 'pars', dict)
                except:
                    raise TypeError('pars must be either CubePars ' +\
                                    'or a dict!')
                pars = CubePars(pars)

        self.pars = pars
        self.pix_scale = pars['pix_scale']

        if len(data.shape) != 3:
            # Handle the case of 1 slice
            assert len(data.shape) == 2
            data = data.reshape(1, data.shape[0], data.shape[1])

        self.shape = data.shape

        self.pars.set_shape(self.shape)

        self.Nspec = self.shape[0]
        self.Nx = self.shape[1]
        self.Ny = self.shape[2]

        self._data = data

        if self.shape[0] != len(self.bandpasses):
            raise ValueError('The length of the bandpasses must ' + \
                             'equal the length of the third data dimension!')

        if self.Nspec == 0:
            print('WARNING: there are no slices in passed datacube. ' +\
                  'Are you sure that is right?')

        # If weights/masks not passed, set non-informative defaults
        if weights is not None:
            self.set_weights(weights)
        else:
            self.weights = np.ones(self.shape)
        if masks is not None:
            self.set_masks(masks)
        else:
            self.masks = np.zeros(self.shape)

        self._continuum_template = None

        # only create slice list when requested, to save time in MCMC sampling
        self.slice_list = None

        return

    def _check_shape_params(self):
        Nzip = zip(['Nspec', 'Nx', 'Ny'], [self.Nspec, self.Nx, self.Ny])
        for name, val in Nzip:
            if val < 1:
                raise ValueError(f'{name} must be greater than 0!')

        if len(self.shape) != 3:
            raise ValueError('DataCube.shape must be len 3!')

        return

    @property
    def bandpasses(self):
        return self.pars.bandpasses

    @property
    def lambdas(self):
        return self.pars.lambdas
    @property
    def lambda_unit(self):
        return self.pars._lambda_unit

    @property
    def slices(self):
        if self.slice_list is None:
            self._construct_slice_list()

        return self.slice_list

    def _construct_slice_list(self):
        self.slice_list = SliceList()

        for i in range(self.Nspec):
            bp = self.bandpasses[i]
            weight = self.weights[i]
            mask = self.masks[i]
            self.slices.append(
                Slice(
                    self._data[i,:,:], bp, weight=weight, mask=mask
                    )
                )

        return

    @classmethod
    def from_fits(cls, cubefile, dir=None, **kwargs):
        '''
        Build a DataCube, but instantiated instead from a fitscube file
        and associated file containing bandpass list

        Assumes the datacube has a shape of (Nspec,Nx,Ny)

        cubefile: str
            Location of fits cube
        '''

        if dir is not None:
            cubefile = os.path.join(dir, cubefile)

        utils.check_file(cubefile)

        cubefile = cubefile

        data = fitsio.read(cubefile)

        datacube = DataCube(data, **kwargs)

        datacube.pars['files'] = {
            'cubefile': cubefile
        }

        return datacube

    def get_sed(self, line_index=None, line_pars_update=None):
        '''
        Get emission line SED, or modify if needed

        line_index: int
            The index of the desired emission line
        line_pars_update: dict
            Any differences to the internally stored line_pars in the datacube
            emission line. Useful when sampling over SED parameters
        '''
        try:
            if line_index is None:
                if len(self.pars['emission_lines']) == 1:
                    line_index = 0
                else:
                    raise ValueError('Must pass a line_index if more than ' +\
                                     'one line are stored!')

            line = self.pars['emission_lines'][line_index]
            if line_pars_update is None:
                sed = line.sed
            else:
                line_pars = deepcopy(line.line_pars)
                line_pars.update(line_pars_update)
                sed_pars = line.sed_pars
                sed = line._build_sed(line_pars, sed_pars)

            return sed

        except KeyError:
            raise AttributeError('Emission lines never set for datacube!')

    def set_psf(self, psf):
        '''
<<<<<<< HEAD
        TODO
        '''

        if not isinstance(psf, galsim.GSObject):
            raise TypeError('psf must be a galsim.GSObject!')
=======
        psf: galsim.GSObject
            A PSF model for the datacube

        NOTE: This assumes the psf is achromatic for now!
        '''

        if psf is not None:
            if not isinstance(psf, galsim.GSObject):
                raise TypeError('psf must be a galsim.GSObject!')
>>>>>>> bd6e6e5f

        self.pars['psf'] = psf

        return

    def get_psf(self, wavelength=None, wav_unit=None):
        '''
        Return the PSF of the datacube at the desired wavelength.
        In many cases this may be constant, in which case a wavelength
        does not have to be passed

        wavelength: float
            The wavelength of the PSF. Optional if PSF is achromatic
        wav_unit: astropy.units.Unit
            The unit of the passed wavelength. If not passed, will default
            to using the unit of the stored PSF in CubePars
        '''

        # TODO: Implement the rest!

        if 'psf' in self.pars:
            return self.pars['psf']
        else:
            # raise AttributeError('There is no PSF stored in datacube pars!')
            return None

    @property
    def data(self):
        return self._data

    def slice(self, indx):
        return self.slices[indx]

    def stack(self):
        return np.sum(self._data, axis=0)

    def _set_maps(self, maps, map_type):
        '''
        maps: float, list, np.ndarray
            Weight or mask maps to set
        map_type: str
            Name of map type

        Simple method for assigning weight or mask maps to datacube,
        without any knowledge of input datacube structure. Can assign
        uniform maps for all slices w/ a float, or pass a list of
        maps. Pre-assigned default is all 1's.
        '''

        valid_maps = ['weights', 'masks']
        if map_type not in valid_maps:
            raise ValueError(f'map_type must be in {valid_maps}!')

        # base array that will be filled
        stored_maps = np.ones(self.shape)

        if isinstance(maps, (int, float)):
            # set all maps to constant value
            stored_maps *= maps

        elif isinstance(maps, (list, np.ndarray)):
            if len(maps) != self.Nspec:
                if isinstance(maps, np.ndarray):
                    if (len(maps.shape) == 2) and (maps.shape == self.shape[1:]):
                        # set all maps to the passed map
                        # useful for say a global mask
                        for i in range(self.Nspec):
                            stored_maps[i] = maps
                    else:
                        raise ValueError('Passed {map_type} map has shape ' +\
                                         f'{maps.shape} but datacube shape ' +\
                                         f'is {self.shape}!')

                else:
                    raise ValueError(f'Passed maps list has len={len(maps)}' +\
                                     f' but Nspec={self.Nspec}!')
            else:
                for i, m in enumerate(maps):
                    if isinstance(m, (int, float)):
                        # set uniform slice map
                        stored_maps[i] *= m
                    else:
                        # assume slice is np.ndarray
                        if m.shape != self.shape[1:]:
                            raise ValueError(f'map shape of {m.shape} does not ' +\
                                             f'match slice shape {self.shape[1:]}!')
                        stored_maps[i] = m
        else:
            raise TypeError(f'{map_type} map must be a float, list, ' +\
                            'or np.ndarray!')

        setattr(self, map_type, stored_maps)

        return

    def set_weights(self, weights):
        '''
        weights: float, list, np.ndarray

        see _set_maps()
        '''

        self._set_maps(weights, 'weights')

        return

    def set_masks(self, masks):
        '''
        mask: float, list, np.ndarray

        see _set_maps()
        '''

        self._set_maps(masks, 'masks')

        return

    def get_continuum(self):
        if self._continuum_template is None:
            raise AttributeError('Need to have set calculate a template ' +\
                                 'for the continuum first')

        return self._continuum_template

    def set_continuum(self, continuum):
        '''
        Very basic version for the base class - should probably be
        overloaded for each data-specific subclass

        continuum: np.ndarray
            A 2D numpy array representing the spectral continuum template
            for a given emission line
        '''

        if continuum.shape != self.shape[1:]:
            raise Exception('Continuum template must have the same ' +\
                            'dimensions as the datacube slice!')

        self._continuum_template = continuum

        return

    def copy(self):
        return deepcopy(self)

    def get_inv_cov_list(self):
        '''
        Build inverse covariance matrices for slice images

        returns: List of (Nx*Ny, Nx*Ny) scipy sparse matrices
        '''

        Nspec = self.Nspec
        Npix = self.Nx * self.Ny

        weights = self.weights

        inv_cov_list = []
        for i in range(Nspec):
            inv_var = (weights[i]**2).reshape(Npix)
            inv_cov = dia_matrix((inv_var, 0), shape=(Npix,Npix))
            inv_cov_list.append(inv_cov)

        return inv_cov_list

    def compute_aperture_spectrum(self, radius, offset=(0,0), plot_mask=False):
        '''
        radius: aperture radius in pixels
        offset: aperture center offset tuple in pixels about slice center
        '''

        mask = np.zeros((self.Nx, self.Ny), dtype=np.dtype(bool))

        im_center = (self.Nx/2, self.Ny/2)
        center = np.array(im_center) + np.array(offset)

        aper_spec = np.zeros(self.Nspec)

        for x in range(self.Nx):
            for y in range(self.Ny):
                dist = np.sqrt((x-center[0])**2+(y-center[1])**2)
                if dist < radius:
                    aper_spec += self._get_pixel_spectrum(x,y)
                    mask[x,y] = True

        if plot_mask is True:
            plt.imshow(mask, origin='lower')

            cx, cy = center[0], center[1]
            circle = plt.Circle((cx,cy), radius, color='r', fill=False,
                                lw=3, label='Aperture')

            ax = plt.gca()
            ax.add_patch(circle)
            plt.legend()
            plt.show()

        return aper_spec

    def plot_aperture_spectrum(self, radius, offset=(0,0), size=None,
                               title=None, outfile=None, show=True,
                               close=True):

        aper_spec = self.compute_aperture_spectrum(radius, offset=offset)
        lambda_means = np.mean(self.lambdas, axis=1)

        plt.plot(lambda_means, aper_spec)
        plt.xlabel(f'Lambda ({self.lambda_unit})')
        plt.ylabel(f'Flux (ADUs)')

        if title is not None:
            plt.title(title)
        else:
            plt.title(f'Aperture spectrum for radius={radius} pixels; ' +\
                      f'offset={offset}')

        if size is not None:
            plt.gcf().set_size_inches(size)

        if outfile is not None:
            plt.savefig(outfile, bbox_inches='tight')

        if show is True:
            plt.show()
        elif close is True:
            plt.close()

        return

    def compute_pixel_spectrum(self, i, j):
        '''
        Compute the spectrum of the pixel (i,j) across
        all slices

        # TODO: Work out units!
        '''

        pix_spec = self._get_pixel_spectrum(i,j)

        # presumably some unit conversion...

        # ...

        return pix_spec

    def _get_pixel_spectrum(self, i, j):
        '''
        Return the raw spectrum of the pixel (i,j) across
        all slices
        '''

        return self._data[:,i,j]

    def truncate(self, blue_cut, red_cut, lambda_unit=None, cut_type='edge',
                 trunc_type='in-place'):
        '''
        Modify existing datacube to only hold slices between blue_cut
        and red_cut using either the lambda on a slice center or edge

        blue_cut: float
            Blue-end wavelength for datacube truncation
        red_cut: float
            Red-end wavelength for datacube truncation
        lambda_unit: astropy.Unit
            The unit of the passed wavelength limits
        cut_type: str
            The type of truncation applied ['edge' or 'center']
        trunc_type: str
            Select whether to apply the truncation w/ the DataCube constructor
            or to just return the (args, kwargs) needed to produce the
            truncation (args, kwargs). This is particularly useful for
            subclasses of DataCube
        '''

        for l in [blue_cut, red_cut]:
            if (not isinstance(l, float)) and (not isinstance(l, int)):
                raise ValueError('Truncation wavelengths must be ints or ' +\
                                 'floats!')

        if (blue_cut >= red_cut):
            raise ValueError('blue_cut must be less than red_cut!')

        if cut_type not in ['edge', 'center']:
            raise ValueError('cut_type can only be at the edge or center!')

        if trunc_type not in ['in-place', 'return-args']:
            raise ValueError('trunc_type can only be in_place or return-args!')

        # make sure we get a correct comparison between possible
        # unit differences
        lu = self.lambda_unit

        if lambda_unit is None:
            lambda_unit = self.lambda_unit
        blue_cut *= lambda_unit
        red_cut *= lambda_unit

        if cut_type == 'center':
            # truncate on slice center lambda value
            lambda_means = np.mean(self.lambdas, axis=1)

            cut = (lu*lambda_means >= blue_cut) & (lu*lambda_means <= red_cut)

        else:
            # truncate on slice lambda edge values
            lambda_blues = np.array([self.lambdas[i][0] for i in range(self.Nspec)])
            lambda_reds  = np.array([self.lambdas[i][1] for i in range(self.Nspec)])

            cut = (lu*lambda_blues >= blue_cut) & (lu*lambda_reds  <= red_cut)

        # NOTE: could either update attributes or return new DataCube
        # For base DataCube's, simplest to use constructor to build
        # a fresh one. But won't work for more complex subclasses
        # (like those built from fits files)
        trunc_data = self._data[cut,:,:]
        trunc_weights = self.weights[cut,:,:]
        trunc_masks = self.masks[cut,:,:]

        trunc_pars = self.pars.copy() # is a deep copy

        # Have to do it this way as lists cannot be indexed by np arrays
        trunc_pars['bandpasses'] = [self.bandpasses[i]
                                   for i in range(self.Nspec)
                                   if cut[i] == True]
        self.pars._bandpasses = None # Force CubePars to remake bandpass list

        # Reset any attributes set during initialization
        # ipdb.set_trace()
        trunc_pars.reset()

        if trunc_type == 'in-place':
            self.__init__(
                trunc_data,
                pars=trunc_pars,
                weights=trunc_weights,
                masks=trunc_masks,
            )
        elif trunc_type == 'return-args':
            args = [trunc_data]
            kwargs = {
                'pars': trunc_pars,
                'weights': trunc_weights,
                'masks': trunc_masks
            }
            return (args, kwargs)

        return

    def set_data(self, data, weights=None, masks=None):
        '''
        This method overwrites the existing datacube slice data, while
        keeping all existing metadata

        data: np.ndarray
            The 3-dimensional numpy array to set as the new slice data
        weights: float, list, np.ndarray
            Pass if you want to overwrite the weight maps as well
        masks: float, list, np.ndarray
            Pass if you want to overwrite the mask maps as well

        see _set_maps() for details for weight & masks
        '''

        if data.shape != self.shape:
            raise ValueError('Passed data shape must match existing shape!')


        self._data = data

        if weights is not None:
            self.set_weights(weights)
        if masks is not None:
            self.set_masks(masks)

        return

    def plot_slice(self, slice_index, plot_kwargs):
        self.slices[slice_index].plot(**plot_kwargs)

        return

    def plot_pixel_spectrum(self, i, j, show=True, close=True, outfile=None):
        '''
        Plot the spectrum for pixel (i,j) across
        all slices

        # TODO: Work out units!
        '''

        pix_spec = self.compute_pixel_spectrum(i,j)

        lambda_means = np.mean(self.lambdas, axis=1)
        unit = self.lambda_unit

        plt.plot(lambda_means, pix_spec)
        plt.xlabel(f'Lambda ({unit})')
        plt.ylabel('Flux (ADU)')
        plt.title(f'Spectrum for pixel ({i}, {j})')

        if outfile is not None:
            plt.savefig(outfile, bbox_inches='tight')

        if show is True:
            plt.show()
        elif close is True:
            plt.close()

        return

    def write(self, outfile):
        '''
        TODO: Should update this now that there are
        weight & mask maps stored
        '''
        d = os.path.dirname(outfile)

        utils.make_dir(d)

        im_list = []
        for s in self.slices:
            im_list.append(s._data)

        galsim.fits.writeCube(im_list, outfile)

        return

class SliceList(list):
    '''
    A list of Slice objects
    '''
    pass

class Slice(object):
    '''
    Base class of an abstract DataCube slice,
    corresponding to a source observation in a given
    bandpass
    '''
    def __init__(self, data, bandpass, weight=None, mask=None):
        self._data = data
        self.bandpass = bandpass
        self.weight = weight
        self.mask = mask

        self.red_limit = bandpass.red_limit
        self.blue_limit = bandpass.blue_limit
        self.dlamda = self.red_limit - self.blue_limit
        self.lambda_unit = u.Unit(bandpass.wave_type)

        return

    @property
    def data(self):
        '''
        Seems silly now, but this might be useful later
        '''

        return self._data

    def plot(self, show=True, close=True, outfile=None, size=9, title=None,
             imshow_kwargs=None):

        if imshow_kwargs is None:
            im = plt.imshow(self._data)
        else:
            im = plt.imshow(self._data, **imshow_kwargs)

        plt.colorbar(im)

        if title is not None:
            plt.title(title)
        else:
            li, le = self.blue_limit, self.red_limit
            unit = self.lambda_unit
            plt.title(f'DataCube Slice; {li} {unit} < ' +\
                      f'lambda < {le} {unit}')

        plt.gcf().set_size_inches(size, size)

        if outfile is not None:
            plt.savefig(outfile, bbox_inches='tight')

        if show is True:
            plt.show()
        elif close is True:
            plt.close()

        return

def setup_simple_bandpasses(lambda_blue, lambda_red, dlambda,
                            throughput=1., zp=30., unit='nm'):
    '''
    Setup list of bandpasses needed to instantiate a DataCube
    given the simple case of constant spectral resolution, throughput,
    and image zeropoints for all slices

    Useful for quick setup of tests and simulated datavectors

    lambda_blue: float
        Blue-end of datacube wavelength range
    lambda_red: float
        Rd-end of datacube wavelength range
    dlambda: float
        Constant wavelength range per slice
    throughput: float
        Throughput of filter of data slices
    unit: str
        The wavelength unit
    zeropoint: float
        Image zeropoint for all data slices
    '''

    li, lf = lambda_blue, lambda_red
    lambdas = [(l, l+dlambda) for l in np.arange(li, lf, dlambda)]

    bandpasses = []
    for l1, l2 in lambdas:
        bandpasses.append(galsim.Bandpass(
            throughput, unit, blue_limit=l1, red_limit=l2, zeropoint=zp
            ))

    return bandpasses

def get_datavector_types():
    return DATAVECTOR_TYPES

# NOTE: This is where you must register a new model
DATAVECTOR_TYPES = {
    'default': DataCube,
    'datacube': DataCube,
    }

def build_datavector(name, kwargs):
    '''
    name: str
        Name of datavector
    kwargs: dict
        Keyword args to pass to datavector constructor
    '''

    name = name.lower()

    if name in DATAVECTOR_TYPES.keys():
        # User-defined input construction
        datavector = DATAVECTOR_TYPES[name](**kwargs)
    else:
        raise ValueError(f'{name} is not a registered datavector!')

    return datavector


# Used for testing
def main(args):

    show = args.show

    outdir = os.path.join(utils.TEST_DIR, 'cube')
    utils.make_dir(outdir)

    li, le, dl = 500, 600, 1
    lambdas = np.arange(li, le, dl)

    throughput = '0.85'
    unit = 'nm'
    zp = 30
    bandpasses = []

    print('Building test bandpasses')
    for l1, l2 in zip(lambdas, lambdas+1):
        bandpasses.append(galsim.Bandpass(
            throughput, unit, blue_limit=l1, red_limit=l2, zeropoint=zp
            ))

    print('Testing bandpass helper func')
    bandpasses_alt = setup_simple_bandpasses(
        li, le, dl, throughput=throughput, unit=unit, zp=zp
        )
    assert bandpasses == bandpasses_alt

    Nspec = len(bandpasses)

    print('Building empty test data')
    shape = (Nspec, 100, 100)
    data = np.zeros(shape)
    pars = {
        'pix_scale': 1,
        'bandpasses': bandpasses
        }

    print('Building Slice object')
    n = 50 # slice num
    s = Slice(data[n,:,:], bandpasses[n])

    print('Testing slice plots')
    s.plot(show=False)

    print('Building SliceList object')
    sl = SliceList()
    sl.append(s)

    print('Building DataCube object from array')
    cube = DataCube(data=data, pars=pars)

    print('Build a bandpass list from a dict')
    dict_pars = {'pix_scale': 1}
    dict_pars['bandpasses'] = {
        'lambda_blue': li,
        'lambda_red': le,
        'dlambda': dl,
        'zp': 25.0
    }
    cube = DataCube(data=data, pars=dict_pars)

    print('Building DataCube with constant weight & mask')
    weights = 1. / 3
    masks = 0
    cube = DataCube(
        data=data, weights=weights, masks=masks, pars=pars
        )

    print('Building DataCube with weight & mask lists')
    weights = [i for i in range(Nspec)]
    masks = [0 for i in range(Nspec)]
    cube = DataCube(
        data=data, weights=weights, masks=masks, pars=pars
        )

    print('Building DataCube with weight & mask arrays')
    weights = 2 * np.ones(shape)
    masks = np.zeros(shape)
    masks[-1] = np.ones(shape[1:])
    cube = DataCube(
        data=data,  weights=weights, masks=masks, pars=pars
        )

    print('Testing DataCube truncation on slice centers')
    test_cube = cube.copy()
    lambda_range = le - li
    blue_cut = li + 0.25*lambda_range + 0.5
    red_cut  = li + 0.75*lambda_range - 0.5
    test_cube.truncate(blue_cut, red_cut, cut_type='center')
    nslices_cen = len(test_cube.slices)
    print(f'----Truncation resulted in {nslices_cen} slices')

    print('Testing DataCube truncation on slice edges')
    test_cube = cube.copy()
    test_cube.truncate(blue_cut, red_cut, cut_type='edge')
    nslices_edg = len(test_cube.slices)
    print(f'----Truncation resulted in {nslices_edg} slices')

    if nslices_edg != (nslices_cen-2):
        return 1

    print('Building DataCube from simulated fitscube file')
    mock_dir = os.path.join(utils.TEST_DIR,
                            'mocks',
                            'COSMOS')
    test_cubefile = os.path.join(
        mock_dir,'kl-mocks-COSMOS-001.fits'
        )
    bandpass_file = os.path.join(
        mock_dir, 'bandpass_list.pkl'
        )
    with open(bandpass_file, 'rb') as f:
        bandpasses = pickle.load(f)
    if os.path.exists(test_cubefile):
        print('Building from pickled bandpass list file in pars')
        pars['bandpasses'] = bandpasses
        fits_cube = DataCube.from_fits(test_cubefile, pars=pars)

        print('Building from bandpass list directly')
        fits_cube = DataCube.from_fits(
            test_cubefile, bandpasses=bandpasses, pix_scale=pars['pix_scale']
            )

        print('Making slice plot from DataCube')
        indx = fits_cube.Nspec // 2
        outfile = os.path.join(outdir, 'slice-plot.png')
        plot_kwargs = {
            'show': show,
            'outfile': outfile
        }
        fits_cube.plot_slice(indx, plot_kwargs)

        print('Making pixel spectrum plot from DataCube')
        box_size = fits_cube.slices[indx]._data.shape[0]
        i, j = box_size // 2, box_size // 2
        outfile = os.path.join(outdir, 'pixel-spec-plot.png')
        fits_cube.plot_pixel_spectrum(i, j, show=show, outfile=outfile)

        truth_file = os.path.join(mock_dir, 'truth.fits')
        if os.path.exists(truth_file):
            print('Loading truth catalog')
            truth = Table.read(truth_file)
            z = truth['zphot'][0]
            ha = 656.28 # nm
            ha_shift = (1+z) * ha

            print('Making pixel spectrum plot with true z')
            fits_cube.plot_pixel_spectrum(i, j, show=False, close=False)
            plt.axvline(
                ha_shift, lw=2, ls='--', c='k', label=f'(1+{z:.2})*H_alpha'
                )
            plt.legend()
            outfile = os.path.join(outdir, 'pix-spec-z.png')
            plt.savefig(outfile, bbox_inches='tight')
            if show is True:
                plt.show()

            print('Making aperture spectrum plot')
            radius = 4 # pixels
            offset = (0,0) # pixels
            fits_cube.plot_aperture_spectrum(radius, offset=offset,
                                             show=False, close=False)
            plt.axvline(
                ha_shift, lw=2, ls='--', c='k', label=f'(1+{z:.2})*H_alpha'
                )
            plt.legend()
            outfile = os.path.join(outdir, 'apt-spec-plot.png')
            plt.savefig(outfile, bbox_inches='tight')
            if show is True:
                plt.show()

    else:
        print('Files missing - skipping tests')

    print('Done!')

    return 0

if __name__ == '__main__':
    args = parser.parse_args()

    if args.test is True:
        print('Starting tests')
        rc = main(args)

        if rc == 0:
            print('All tests ran succesfully')
        else:
            print(f'Tests failed with return code of {rc}')<|MERGE_RESOLUTION|>--- conflicted
+++ resolved
@@ -31,12 +31,8 @@
     '''
 
     _req_fields = ['pix_scale', 'bandpasses']
-<<<<<<< HEAD
-    _opt_fields = ['psf', 'emission_lines', 'files', 'shape','truth']
+    _opt_fields = ['psf', 'emission_lines', 'files', 'shape', 'meta', 'truth']
     _gen_fields = ['wavelengths'] # not an allowed input field, but generated
-=======
-    _opt_fields = ['psf', 'emission_lines', 'files', 'meta']
->>>>>>> bd6e6e5f
 
     def __init__(self, pars):
         '''
@@ -71,15 +67,11 @@
         '''
 
         # sometimes it is already set in the parameter dict
-<<<<<<< HEAD
         if ('bandpasses' in self.pars) and isinstance(self.pars['bandpasses'], list):
             self._bandpasses = self.pars['bandpasses']
             return self._bandpasses
 
-        if (self._bandpasses is not None) and (remake is False):
-=======
         if (remake is False) & (self._bandpasses is not None):
->>>>>>> bd6e6e5f
             return self._bandpasses
 
         bp = self.pars['bandpasses']
@@ -91,10 +83,7 @@
                                 'galsim.Bandpass objects!')
             bandpasses = bp
         else:
-<<<<<<< HEAD
-=======
             # make this a separate dict
->>>>>>> bd6e6e5f
             bp_dict = deepcopy(bp)
 
             # already checked it is a list or dict
@@ -415,13 +404,6 @@
 
     def set_psf(self, psf):
         '''
-<<<<<<< HEAD
-        TODO
-        '''
-
-        if not isinstance(psf, galsim.GSObject):
-            raise TypeError('psf must be a galsim.GSObject!')
-=======
         psf: galsim.GSObject
             A PSF model for the datacube
 
@@ -431,7 +413,6 @@
         if psf is not None:
             if not isinstance(psf, galsim.GSObject):
                 raise TypeError('psf must be a galsim.GSObject!')
->>>>>>> bd6e6e5f
 
         self.pars['psf'] = psf
 
