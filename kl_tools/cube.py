--- conflicted
+++ resolved
@@ -459,19 +459,9 @@
 
         utils.check_file(cubefile)
 
-<<<<<<< HEAD
         self.cubefile = cubefile
 
         data = fitsio.read(cubefile)
-=======
-        fits_cube = galsim.fits.readCube(cubefile)
-        Nimages = len(fits_cube)
-        im_shape = fits_cube[0].array.shape
-        data = np.zeros((Nimages, im_shape[0], im_shape[1],))
-
-        for i, im in enumerate(fits_cube):
-            data[i,:,:] = im.array
->>>>>>> 336e58be
 
         if isinstance(bandpasses, str):
             bandpass_file = bandpasses
