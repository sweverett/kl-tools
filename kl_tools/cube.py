--- conflicted
+++ resolved
@@ -62,14 +62,11 @@
         Build a bandpass list from pars if not provided directly
         '''
 
-<<<<<<< HEAD
         # sometimes it is already set in the parameter dict
-        if 'bandpasses' in self.pars:
+        if ('bandpasses' in self.pars) and (self._bandpasses is None):
             self._bandpasses = self.pars['bandpasses']
             return self._bandpasses
 
-=======
->>>>>>> eb9ec78d
         if (self._bandpasses is not None) and (remake is False):
             return self._bandpasses
 
@@ -141,17 +138,10 @@
         masks: np.ndarray
             The mask maps for each slice. See set_masks()
             for more info on acceptable types.
-<<<<<<< HEAD
 
         The following are not standard for current setups, but
         exist for compatibility w/ previous verions:
 
-=======
-
-        The following are not standard for current setups, but
-        exist for compatibility w/ previous verions:
-
->>>>>>> eb9ec78d
         bandpasses: list
             A list of galsim.Bandpass objects containing
             throughput function, lambda window, etc.
@@ -186,7 +176,6 @@
         self.pars = pars
         self.pix_scale = pars['pix_scale']
         self.bandpasses = pars.build_bandpasses()
-<<<<<<< HEAD
 
         if len(data.shape) != 3:
             # Handle the case of 1 slice
@@ -201,22 +190,6 @@
 
         self._data = data
 
-=======
-
-        if len(data.shape) != 3:
-            # Handle the case of 1 slice
-            assert len(data.shape) == 2
-            data = data.reshape(1, data.shape[0], data.shape[1])
-
-        self.shape = data.shape
-
-        self.Nspec = self.shape[0]
-        self.Nx = self.shape[1]
-        self.Ny = self.shape[2]
-
-        self._data = data
-
->>>>>>> eb9ec78d
         if self.shape[0] != len(self.bandpasses):
             raise ValueError('The length of the bandpasses must ' + \
                              'equal the length of the third data dimension!')
@@ -307,7 +280,6 @@
 
         return datacube
 
-<<<<<<< HEAD
     def get_sed(self, line_index=None):
         try:
             if line_index is None:
@@ -320,14 +292,6 @@
             return self.pars['emission_lines'][line_index].sed
         except KeyError:
             raise AttributeError('Emission lines never set for datacube!')
-=======
-    @property
-    def sed(self):
-        if 'sed' in self.pars:
-            return self.pars['sed']
-        else:
-            raise AttributeError('SED never set for datacube!')
->>>>>>> eb9ec78d
 
     @property
     def data(self):
@@ -604,42 +568,21 @@
         trunc_masks = self.masks[cut,:,:]
 
         # Have to do it this way as lists cannot be indexed by np arrays
-<<<<<<< HEAD
         self.pars['bandpasses'] = [self.bandpasses[i]
                                    for i in range(self.Nspec)
                                    if cut[i] == True]
-=======
-        # trunc_bandpasses = self.bandpasses[cut]
-        trunc_bandpasses = [self.bandpasses[i]
-                            for i in range(self.Nspec)
-                            if cut[i] == True]
-
-        trunc_pars_dict = {
-            'pix_scale': self.pix_scale,
-            'bandpasses': trunc_bandpasses
-        }
-        trunc_pars = CubePars(trunc_pars_dict)
->>>>>>> eb9ec78d
 
         if trunc_type == 'in-place':
             self.__init__(
                 trunc_data,
-<<<<<<< HEAD
                 pars=self.pars,
-=======
-                pars=trunc_pars,
->>>>>>> eb9ec78d
                 weights=trunc_weights,
                 masks=trunc_masks,
             )
         elif trunc_type == 'return-args':
             args = [trunc_data]
             kwargs = {
-<<<<<<< HEAD
                 'pars': self.pars,
-=======
-                'pars': trunc_pars,
->>>>>>> eb9ec78d
                 'weights': trunc_weights,
                 'masks': trunc_masks
             }
