import numpy as np
from scipy.interpolate import interp1d
from numpy import interp
import astropy.units as u

import utils

import ipdb

class EmissionLine(object):
    '''
    Holds relevant information for a specific emission line
    '''

    _req_line_pars = ['value', 'R', 'z', 'unit']
    _req_sed_pars = ['lblue', 'lred', 'resolution', 'unit']

    def __init__(self, line_pars, sed_pars):
        '''
        line_pars: dict
            A dictionary that holds all relevant line params
        sed_pars: dict
            A dictionary that holds all relevant sed params

        ------------------------------------------------
        line_pars fields:

        value: float
            Line central value (restframe, vacuum)
        R: float
            Spectral resolution of instrument
        z: float
            Redshift of line
        unit: astropy.Unit
            Unit of line wavelength

        ------------------------------------------------
        sed_pars fields:

        lblue: float
            Starting wavelength in `unit`
        lred: float
            Ending wavelength in `unit`
        resolution: float
            Spectral resolution (assumed to be constant)
        unit: astropy.Unit
            The unit of the SED wavelength
        '''

        args = {
            'line_pars': (line_pars, dict),
            'sed_pars': (sed_pars, dict)
            }

        utils.check_types(args)

        utils.check_fields(line_pars, self._req_line_pars, None, 'line_pars')
        utils.check_fields(sed_pars, self._req_sed_pars, None, 'sed_pars')

        self.line_pars = line_pars
        self.sed_pars = sed_pars

        self.setup_sed()

        return

    def setup_sed(self):

        self.sed = self._build_sed(self.line_pars, self.sed_pars)

        return

    @staticmethod
    def _build_sed(line_pars, sed_pars):

        lblue = sed_pars['lblue']
        lred = sed_pars['lred']
        res = sed_pars['resolution']
        lam_unit = sed_pars['unit']
        
        lambdas = np.arange(lblue, lred+res, res) * lam_unit
        wlam = np.mean((np.array(lambdas)[1:] - np.array(lambdas)[:-1])/2.)
        # Model emission line SED as gaussian
        R = line_pars['R']
        z = line_pars['z']
        obs_val = line_pars['value'] * (1.+z)
        obs_std = obs_val / R
        
        line_unit = line_pars['unit']
        mu  = obs_val * line_unit
        std = np.sqrt(obs_std**2 + wlam**2) * line_unit

        norm = 1. / (std * np.sqrt(2.*np.pi))
        chi = ((lambdas - mu)/std).value
        gauss = norm * np.exp(-0.5*chi**2)
        #def interpfunc(x):
        #    return np.interp(x,lambdas.to(lam_unit).value,gauss,left=0.,right=0.)
        
        return interp1d(lambdas, gauss,fill_value=0.,bounds_error=False)
        #return interpfunc

class SED(object):
    '''
    Not currently being used, but we could
    '''
    def __init__(self, start, end, resolution, unit):

        args = {
            'lblue': lblue,
            'lred': lred,
            'resolution': resolution
        }
        for name, val in args.items():
            if not isinstance(val, (int,float)):
                raise TypeError(f'{name} must be an int or float!')

        if lblue >= lred:
            raise ValueError('lred must be greater than lblue!')

        return


# NOTE: These are the emission line wavelengths
# in a vacuum
# NOTE: These use the MUSE convention, but we can map to these
# for other experiments
LINE_LAMBDAS = {
<<<<<<< HEAD
    'O6_2': (1031.93, 1037.62) * u.Unit('AA'),
    'Lya': 1215.670 * u.Unit('AA'),
    'N5': (1238.821, 1242.804) * u.Unit('AA'),
    'C4': (1548.203, 1550.777) * u.Unit('AA'),
    'Mg2': 2796.290 * u.Unit('AA'),
    'O2': (3727.048, 3729.832) * u.Unit('AA'),
    'Ne3': 3870.115 * u.Unit('AA'),
    'Ne32': 3968.872 * u.Unit('AA'),
    'Hzet': 3890.109 * u.Unit('AA'),
    'Heps': 3971.154 * u.Unit('AA'),
    'Hd': 4102.852 * u.Unit('AA'),
    'Hg': 4341.647 * u.Unit('AA'),
    'O3_3': 4364.400 * u.Unit('AA'),
    'Hb': 4862.650 * u.Unit('AA'),
    'O3_1': 4960.263 * u.Unit('AA'),
    'O3_2': 5008.208 * u.Unit('AA'),
    'He1': 5877.217 * u.Unit('AA'),
    'O1': 6302.022 * u.Unit('AA'),
    'N2_1': 6549.825 * u.Unit('AA'),
    'Ha': 6564.589 * u.Unit('AA'),
    'N2_2': 6585.255 * u.Unit('AA'),
    'S2_1': 6718.271 * u.Unit('AA'),
    'S2_2': 6732.645 * u.Unit('AA'),
=======
    'O6_2': (1031.93, 1037.62) * u.Unit('Angstrom'),
    'Lya': 1215.670 * u.Unit('Angstrom'),
    'N5': (1238.821, 1242.804) * u.Unit('Angstrom'),
    'C4': (1548.203, 1550.777) * u.Unit('Angstrom'),
    'Mg2': 2796.290 * u.Unit('Angstrom'),
    'O2': (3727.048, 3729.832) * u.Unit('Angstrom'),
    'Ne3': 3870.115 * u.Unit('Angstrom'),
    'Ne32': 3968.872 * u.Unit('Angstrom'),
    'Hzet': 3890.109 * u.Unit('Angstrom'),
    'Heps': 3971.154 * u.Unit('Angstrom'),
    'Hd': 4102.852 * u.Unit('Angstrom'),
    'Hg': 4341.647 * u.Unit('Angstrom'),
    'O3_3': 4364.400 * u.Unit('Angstrom'),
    'Hb': 4862.650 * u.Unit('Angstrom'),
    'O3_1': 4960.263 * u.Unit('Angstrom'),
    'O3_2': 5008.208 * u.Unit('Angstrom'),
    'He1': 5877.217 * u.Unit('Angstrom'),
    'O1': 6302.022 * u.Unit('Angstrom'),
    'N2_1': 6549.825 * u.Unit('Angstrom'),
    'Ha': 6564.589 * u.Unit('Angstrom'),
    'N2_2': 6585.255 * u.Unit('Angstrom'),
    'S2_1': 6718.271 * u.Unit('Angstrom'),
    'S2_2': 6732.645 * u.Unit('Angstrom'),
>>>>>>> 238819fa
}<|MERGE_RESOLUTION|>--- conflicted
+++ resolved
@@ -125,31 +125,6 @@
 # NOTE: These use the MUSE convention, but we can map to these
 # for other experiments
 LINE_LAMBDAS = {
-<<<<<<< HEAD
-    'O6_2': (1031.93, 1037.62) * u.Unit('AA'),
-    'Lya': 1215.670 * u.Unit('AA'),
-    'N5': (1238.821, 1242.804) * u.Unit('AA'),
-    'C4': (1548.203, 1550.777) * u.Unit('AA'),
-    'Mg2': 2796.290 * u.Unit('AA'),
-    'O2': (3727.048, 3729.832) * u.Unit('AA'),
-    'Ne3': 3870.115 * u.Unit('AA'),
-    'Ne32': 3968.872 * u.Unit('AA'),
-    'Hzet': 3890.109 * u.Unit('AA'),
-    'Heps': 3971.154 * u.Unit('AA'),
-    'Hd': 4102.852 * u.Unit('AA'),
-    'Hg': 4341.647 * u.Unit('AA'),
-    'O3_3': 4364.400 * u.Unit('AA'),
-    'Hb': 4862.650 * u.Unit('AA'),
-    'O3_1': 4960.263 * u.Unit('AA'),
-    'O3_2': 5008.208 * u.Unit('AA'),
-    'He1': 5877.217 * u.Unit('AA'),
-    'O1': 6302.022 * u.Unit('AA'),
-    'N2_1': 6549.825 * u.Unit('AA'),
-    'Ha': 6564.589 * u.Unit('AA'),
-    'N2_2': 6585.255 * u.Unit('AA'),
-    'S2_1': 6718.271 * u.Unit('AA'),
-    'S2_2': 6732.645 * u.Unit('AA'),
-=======
     'O6_2': (1031.93, 1037.62) * u.Unit('Angstrom'),
     'Lya': 1215.670 * u.Unit('Angstrom'),
     'N5': (1238.821, 1242.804) * u.Unit('Angstrom'),
@@ -173,5 +148,4 @@
     'N2_2': 6585.255 * u.Unit('Angstrom'),
     'S2_1': 6718.271 * u.Unit('Angstrom'),
     'S2_2': 6732.645 * u.Unit('Angstrom'),
->>>>>>> 238819fa
 }