--- conflicted
+++ resolved
@@ -323,13 +323,8 @@
             self.image = gal.drawImage(nx=self.nx, ny=self.ny, 
                 scale=self.pix_scale).array
         except gs.GalSimFFTSizeError:
-<<<<<<< HEAD
-            print(f'WARNING: FFT size too large, return -np.inf')
-            self.image = np.zeros([ny, nx])
-=======
             #print(f'WARNING: FFT size too large, return -np.inf')
             self.image = np.zeros([self.ny, self.nx])
->>>>>>> de1d7e82
         if pars.get('run_options', {}).get('imap_return_gal', False):
             return self.image, self.gal
         else:
