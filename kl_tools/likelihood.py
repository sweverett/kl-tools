--- conflicted
+++ resolved
@@ -644,26 +644,19 @@
         #       a constant PSF for exposures
         # if (psf is not None) and (np.sum(model) != 0):
         if psf is not None:
-<<<<<<< HEAD
             # plt.subplot(131)
             # plt.imshow(model, origin='lower')
             # plt.colorbar()
             # plt.title('pre-psf model')
             # This fails if the model has no flux, which
             # can happen for very wrong redshift samples
-=======
->>>>>>> bd6e6e5f
             nx, ny = imap.shape[0], imap.shape[1]
             model_im = gs.Image(model, scale=pix_scale)
             gal = gs.InterpolatedImage(model_im)
             conv = gs.Convolve([psf, gal])
-<<<<<<< HEAD
-            model = conf.drawImage(
-                nx=ny, ny=nx, method='no_pixel'
-=======
+
             model = conv.drawImage(
                 nx=ny, ny=nx, method='no_pixel', scale=pix_scale
->>>>>>> bd6e6e5f
                 ).array
             # plt.subplot(132)
             # plt.imshow(pmodel, origin='lower')
