--- conflicted
+++ resolved
@@ -123,7 +123,6 @@
         clean up later
         '''
 
-<<<<<<< HEAD
         self.pars['z'] = self.obj_data['Z']
 
         # some are set later
@@ -159,23 +158,6 @@
             lines.append(EmissionLine(line_pars, sed_pars))
 
         self.pars['emission_lines'] = lines
-=======
-        self.pars = {}
-        self.pars['z'] = self.obj_data['Z']
-
-        # some are set later
-        self.pars['sed'] = {
-            # A guess, based on throughput here:
-            # https://www.eso.org/sci/facilities/paranal/instruments/muse/inst.html
-            'throughput': 0.2,
-            'resolution': 3000.,
-            'lblue': None,
-            'lred': None
-        }
-
-        Nlines = len(self.lines)
-        self.pars['emission_lines'] = zip(self.lines['IDENT'], range(Nlines))
->>>>>>> eb9ec78d
 
         return
 
@@ -258,7 +240,6 @@
 
         # update all line-related meta data
         self.lines = self.lines[line_index]
-<<<<<<< HEAD
         self.pars['emission_lines'] = [self.pars['emission_lines'][line_index]]
 
         # Estimate a continuum template
@@ -282,19 +263,6 @@
             super(MuseDataCube, self).__init__(*args, **kwargs)
 
             self._continuum_template = continuum_template
-=======
-        self.pars['emission_lines'] = (self.lines['IDENT'], 0)
-
-        lblue = float(self.lines['LAMBDA_NB_MIN'])
-        lred = float(self.lines['LAMBDA_NB_MAX'])
-        self.pars['sed']['lblue'] = lblue
-        self.pars['sed']['lred'] = lred
-
-        # create new truncated datacube around line, if desired
-        if truncate is True:
-            args, kwargs = self.truncate(lblue, lred, trunc_type='return-args')
-            super(MuseDataCube, self).__init__(*args, **kwargs)
->>>>>>> eb9ec78d
 
         return
 
