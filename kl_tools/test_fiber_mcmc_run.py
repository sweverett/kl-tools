# This is to ensure that numpy doesn't have
# OpenMP optimizations clobber our own multiprocessing
_USER_RUNNER_CLASS_ = False
import os
os.environ['MKL_NUM_THREADS'] = '1'
os.environ['NUMEXPR_NUM_THREADS'] = '1'
os.environ['OMP_NUM_THREADS'] = '1'

import numpy as np
import sys, copy
sys.path.insert(0, './grism_modules')
import pickle
import schwimmbad
import mpi4py
from mpi4py import MPI
comm = MPI.COMM_WORLD
from schwimmbad import MPIPool
from argparse import ArgumentParser
from astropy.units import Unit
import galsim as gs
import matplotlib.pyplot as plt
import zeus
import emcee

import utils
from mcmc import KLensZeusRunner, KLensEmceeRunner
import priors
from muse import MuseDataCube
import likelihood
from parameters import Pars
from likelihood import LogPosterior, GrismLikelihood, get_GlobalDataVector
from velocity import VelocityMap
from grism import GrismDataVector
from datavector import FiberDataVector

import ipdb

########################### Parsing arguments ##################################
parser = ArgumentParser()
parser.add_argument('nsteps', type=int,
                    help='Number of mcmc iterations per walker')
parser.add_argument('-sampler', type=str, choices=['zeus', 'emcee'],
                    default='emcee',
                    help='Which sampler to use for mcmc')
parser.add_argument('-run_name', type=str, default='',
                    help='Name of mcmc run')
parser.add_argument('-Iflux', type=int, default=0,help='Flux bin index')
parser.add_argument('-sini', type=int, default=0, help='sin(i) bin index')
parser.add_argument('-hlr', type=int, default=0, help='image hlr bin index')
parser.add_argument('-sigma_int', type=int, default=1, help='Intrinsic eml sig')
parser.add_argument('-fiberconf', type=int, default=0, help='fiber conf index')
parser.add_argument('-EXPTIME', type=int, default=600, help='Exposure time in s')
parser.add_argument('--show', action='store_true', default=False,
                    help='Set to show test plots')
group = parser.add_mutually_exclusive_group()
group.add_argument('--mpi', dest='mpi', default=False, action='store_true',
                   help='Run with MPI.')
group.add_argument('-ncores', default=1, type=int,
                    help='Number of processes (uses `multiprocessing` sequencial pool).')
args = parser.parse_args()

fiber_blur = 3.4 # pixels
atm_psf_fwhm = 1.0 # arcsec
fiber_rad = 0.75 # arcsec
fiber_offset_x = 1.5 # arcsec
fiber_offset_y = 1.5 # arcsec
exptime_nominal = args.EXPTIME # seconds
ADD_NOISE = False

<<<<<<< HEAD
default_obs_conf = [
     { # observation 1: fiber position 1
         'OBSINDEX': 0,
         'INSTNAME': "DESI",
         'OBSTYPE': 1,
         'BANDPASS': "../data/Bandpass/DESI/z.dat",
         'SKYMODEL': "../data/Skyspectra/skysb_grey.dat",
         'NAXIS': 2,
         'NAXIS1': 32,# Nx 
         'NAXIS2': 30,# Ny
         'PIXSCALE': 0.22,
         'RSPEC': 5332,
         'PSFTYPE': "airy_fwhm",
         'PSFFWHM': atm_psf_fwhm,
         'DIAMETER': 332.42,
         'EXPTIME': exptime_nominal,
         'GAIN': 1.0,
         'NOISETYP': 'ccd',
         'NOISESIG': 1.0,
         'RDNOISE': 8.6,
         'ADDNOISE': ADD_NOISE,
         'FIBERDX': fiber_offset_x,
         'FIBERDY': 0.0,
         'FIBERRAD': fiber_rad,
         'FIBRBLUR': fiber_blur,
     },
     { # observation 2: fiber position 2
         'OBSINDEX': 1,
         'INSTNAME': "DESI",
         'OBSTYPE': 1,
         'BANDPASS':"../data/Bandpass/DESI/z.dat",
         'SKYMODEL': "../data/Skyspectra/skysb_grey.dat",
         'NAXIS': 2,
         'NAXIS1': 32,# Nx 
         'NAXIS2': 30,# Ny
         'PIXSCALE': 0.22,
         'RSPEC': 5332,
         'PSFTYPE': "airy_fwhm",
         'PSFFWHM': atm_psf_fwhm,
         'DIAMETER': 332.42,
         'EXPTIME': exptime_nominal,
         'GAIN': 1.0,
         'NOISETYP': 'ccd',
         'NOISESIG': 1.0,
         'RDNOISE': 8.6,
         'ADDNOISE': ADD_NOISE,
         'FIBERDX': -1*fiber_offset_x,
         'FIBERDY': 0.0,
         'FIBERRAD': fiber_rad,
         'FIBRBLUR': fiber_blur,
     },
     { # observation 3: fiber position 3
         'OBSINDEX': 2,
         'INSTNAME': "DESI",
         'OBSTYPE': 1,
         'BANDPASS': "../data/Bandpass/DESI/z.dat",
         'SKYMODEL': "../data/Skyspectra/skysb_grey.dat",
         'NAXIS': 2,
         'NAXIS1': 32,# Nx 
         'NAXIS2': 30,# Ny
         'PIXSCALE': 0.22,
         'RSPEC': 5332,
         'PSFTYPE': "airy_fwhm",
         'PSFFWHM': atm_psf_fwhm,
         'DIAMETER': 332.42,
         'EXPTIME': exptime_nominal,
         'GAIN': 1.0,
         'NOISETYP': 'ccd',
         'NOISESIG': 1.0,
         'RDNOISE': 8.6,
         'ADDNOISE': ADD_NOISE,
         'FIBERDX': 0, 
         'FIBERDY': fiber_offset_y,
         'FIBERRAD': fiber_rad,
         'FIBRBLUR': fiber_blur,
     },
    { # observation 4: fiber position 4
         'OBSINDEX': 3,
         'INSTNAME': "DESI",
         'OBSTYPE': 1,
         'BANDPASS': "../data/Bandpass/DESI/z.dat",
         'SKYMODEL': "../data/Skyspectra/skysb_grey.dat",
         'NAXIS': 2,
         'NAXIS1': 32,# Nx 
         'NAXIS2': 30,# Ny
         'PIXSCALE': 0.22,
         'RSPEC': 5332,
         'PSFTYPE': "airy_fwhm",
         'PSFFWHM': atm_psf_fwhm,
         'DIAMETER': 332.42,
         'EXPTIME': exptime_nominal,
         'GAIN': 1.0,
         'NOISETYP': 'ccd',
         'NOISESIG': 1.0,
         'RDNOISE': 8.6,
         'ADDNOISE': ADD_NOISE,
         'FIBERDX': 0, 
         'FIBERDY': -1.0*fiber_offset_y,
         'FIBERRAD': fiber_rad,
        'FIBRBLUR': fiber_blur,
     },
    { # observation 5: fiber position 5
         'OBSINDEX': 4,
         'INSTNAME': "DESI",
         'OBSTYPE': 1,
         'BANDPASS': "../data/Bandpass/DESI/z.dat",
         'SKYMODEL': "../data/Skyspectra/skysb_grey.dat",
         'NAXIS': 2,
         'NAXIS1': 32,# Nx 
         'NAXIS2': 30,# Ny
         'PIXSCALE': 0.22,
         'RSPEC': 5332,
         'PSFTYPE': "airy_fwhm",
         'PSFFWHM': atm_psf_fwhm,
         'DIAMETER': 332.42,
         'EXPTIME': 180,
         'GAIN': 1.0,
         'NOISETYP': 'ccd',
         'NOISESIG': 1.0,
         'RDNOISE': 8.6,
         'ADDNOISE': ADD_NOISE,
         'FIBERDX': 0, 
         'FIBERDY': 0,
         'FIBERRAD': fiber_rad,
        'FIBRBLUR': fiber_blur,
     },
    { # observation 6: photometry image
        'OBSINDEX': 5,
        'INSTNAME': "CTIO",
        'OBSTYPE': 0,
        'BANDPASS': "../data/Bandpass/CTIO/DECam.r.dat",
        'NAXIS': 2,
        'NAXIS1': 32,# Nx
        'NAXIS2': 30,# Ny
        'PIXSCALE': 0.2637,
        'PSFTYPE': "airy_fwhm",
        'PSFFWHM': 1.0,
        'DIAMETER': 378.2856,
        'EXPTIME': 150,
        'GAIN': 4.0,
        'NOISETYP': 'ccd',
        'NOISESIG': 1.0,
        'SKYLEVEL': 40.4/4*150/15,
        'RDNOISE': 7,
        'ADDNOISE': ADD_NOISE,
    }
]

def choose_fiber_conf(case):
    if case==0:
        # major+minor, 1+4 fibers
        obs_conf = copy.deepcopy(default_obs_conf)
    elif case==1:
        # major, 1+2 fibers
        obs_conf = copy.deepcopy([default_obs_conf[i] for i in [0,1,4,5]])
        for i,conf in enumerate(obs_conf):
            conf['OBSINDEX'] = i
            if i<2:
                conf['EXPTIME'] = 2 * conf['EXPTIME']
    elif case==2:
        # minor, 1+2 fibers
        obs_conf = copy.deepcopy([default_obs_conf[i] for i in [2,3,4,5]])
        for i,conf in enumerate(obs_conf):
            conf['OBSINDEX'] = i
            if i<2:
                conf['EXPTIME'] = 2 * conf['EXPTIME']
    elif case==3:
        # semi-major+semi-minor, 1+2 fibers
        obs_conf = copy.deepcopy([default_obs_conf[i] for i in [0,2,4,5]])
        for i,conf in enumerate(obs_conf):
            conf['OBSINDEX'] = i
            if i<2:
                conf['EXPTIME'] = 2 * conf['EXPTIME']
    else:
        print(f'Fiber configuration case {case} is not implemented yet!')
        exit(-1)
    return obs_conf



=======
##################### Setting up observation configurations ####################
default_fiber_conf = {'INSTNAME': "DESI", 'OBSTYPE': 1,
     'SKYMODEL': "../data/Skyspectra/skysb_grey.dat", 'PSFTYPE': "airy_fwhm",
     'PSFFWHM': atm_psf_fwhm, 'DIAMETER': 332.42, 'EXPTIME': exptime_nominal,
     'GAIN': 1.0, 'NOISETYP': 'ccd', 'ADDNOISE': ADD_NOISE, 
     'FIBERRAD': fiber_rad, 'FIBRBLUR': fiber_blur,
}

default_photo_conf = {'INSTNAME': "CTIO/DECam", 'OBSTYPE': 0, 'NAXIS': 2,
    'NAXIS1': 32, 'NAXIS2': 30, 'PIXSCALE': 0.2637, 'PSFTYPE': "airy_fwhm",
    'PSFFWHM': 1.0, 'DIAMETER': 378.2856, 'EXPTIME': 150, 'GAIN': 4.0,
    'NOISETYP': 'ccd', 'RDNOISE': 7, 'ADDNOISE': ADD_NOISE,
}

default_obs_conf, _index_ = [], 0

### Fiber observations
emlines = ['O2', 'O3_1', 'O3_2', 'Ha']
blockids = [0, 2, 3, 4]
channels = ['b', 'r', 'r', 'z']
rdnoise = [3.41, 2.6, 2.6, 2.6]
### Choose fiber configurations
if args.fiberconf==0:
    offsets = [(fiber_offset_x, 0), (-fiber_offset_x, 0), 
               (0, fiber_offset_y), (0, -fiber_offset_y), (0,0)]
    OFFSETX = 1
elif args.fiberconf==1:
    offsets = [(fiber_offset_x, 0), (-fiber_offset_x, 0), (0,0)]
    OFFSETX = 2
elif args.fiberconf==2:
    offsets = [(0, fiber_offset_y), (0, -fiber_offset_y), (0,0)]
    OFFSETX = 2
elif args.fiberconf==3:
    offsets = [(fiber_offset_x, 0), (0, fiber_offset_y), (0,0)]
    OFFSETX = 2
else:
    print(f'Fiber configuration case {args.fiberconf} is not implemented yet!')
    exit(-1)

for eml, bid, chn, rdn in zip(emlines, blockids, channels, rdnoise):
    _bp = "../data/Bandpass/DESI/%s.dat"%(chn)
    for (dx, dy) in offsets:
        _conf = copy.deepcopy(default_fiber_conf)
        _conf.update({'OBSINDEX': _index_, 'SEDBLKID': bid, 'BANDPASS': _bp, 
            'RDNOISE': rdn, 'FIBERDX': dx, 'FIBERDY': dy})
        if np.abs(dx)>1e-3 and np.abs(dy)>1e-3:
            _conf.update({'EPTIME': exptime_nominal*OFFSETX})
        default_obs_conf.append(_conf)
        _index_+=1

### Photometry observations
# Assume 150s exptime for all exposures
# tune the sky level such that the 5-sigma limit are
# 𝑔=24.0, 𝑟=23.4 and 𝑧=22.5
# photometry_band = ['r', 'g', 'z']
# sky_levels = [40.4/4*150/15, 19.02/4*150/40, 40.4/4*150/5]
photometry_band = ['r', ]
sky_levels = [40.4/4*150/15,]

for chn, sky in zip(photometry_band, sky_levels):
    _bp = "../data/Bandpass/CTIO/DECam.%s.dat"%chn
    _conf = copy.deepcopy(default_photo_conf)
    _conf.update({"OBSINDEX": _index_, 'BANDPASS': _bp, "SKYLEVEL": sky})
    default_obs_conf.append(_conf)

####################### Main function ##########################################
>>>>>>> 3d3251aa
def main(args, pool):

    # TODO: Try making datacube a global variable, as it may significantly
    # decrease execution time due to pickling only once vs. every model eval
    nsteps = args.nsteps
    sampler = args.sampler
    ncores = args.ncores
    mpi = args.mpi
    run_name = args.run_name
    sigma_int = 0.05*args.sigma_int
    show = args.show

    flux_scaling_power = args.Iflux
    #flux_scaling = 1.58489**flux_scaling_power
    flux_scaling = 1.2**flux_scaling_power
    sini = 0.05 + 0.1*args.sini
    assert (0<sini<1)
    hlr = 0.5 + 0.5*args.hlr 
    fiber_conf = args.fiberconf

    ########################### Initialization #################################
    redshift = 0.3
    sampled_pars = [
        'g1',
        'g2',
        'theta_int',
        'sini',
        'v0',
        'vcirc',
        'rscale',
        'hlr',
        ]
    sampled_pars_value = [0.0, 0.0, 0, sini, 0.0, 300.0, hlr, hlr]
    sampled_pars_std = np.array(
        [0.01, 0.01, 0.01, 0.01, 2, 5, 0.01, 0.01]
        )/1000
    sampled_pars_value_dict = {k:v for k,v in zip(sampled_pars, sampled_pars_value)}
    meta_pars = {
        ### shear and alignment
        'g1': 'sampled',
        'g1': 'sampled',
        'theta_int': 'sampled',
        'sini': 'sampled',
        ### priors
        'priors': {
            'g1': priors.UniformPrior(-0.5, 0.5),
            'g2': priors.UniformPrior(-0.5, 0.5),
            'theta_int': priors.UniformPrior(-np.pi, np.pi),
            'sini': priors.UniformPrior(0, 1.),
            'v0': priors.GaussPrior(0, 10),
            #'vcirc': priors.UniformPrior(10, 800),
            'vcirc': priors.GaussPrior(300, 80, clip_sigmas=3),
            'rscale': priors.UniformPrior(0.1, 5),
            'hlr': priors.UniformPrior(0.1, 5),
        },
        ### velocity model
        'velocity': {
            'model': 'default',
            'v0': 'sampled',
            'vcirc': 'sampled',
            'rscale': 'sampled',
        },
        ### intensity model
        'intensity': {
            'type': 'inclined_exp',
            'flux': 1.0, # counts
            'hlr': 'sampled',
            #'hlr': 2.5
        },
        ### misc
        'units': {
            'v_unit': Unit('km/s'),
            'r_unit': Unit('arcsec')
        },
        'run_options': {
            'run_mode': 'ETC',
            #'remove_continuum': True,
            'use_numba': False
        },
        ### 3D underlying model dimension 
        'model_dimension':{
            'Nx': 64,
            'Ny': 62,
            'lblue': 300,
            'lred': 1200,
            'resolution': 500000,
            'scale': 0.11, # arcsec
            'lambda_range': [[482.3, 487.11], [629.7, 634.51], [642.4, 647.21], [648.7, 653.51], [851, 855.81]], 
            'lambda_res': 0.08, # nm
            'super_sampling': 4,
            'lambda_unit': 'nm',
        },
        ### SED model
        # typical values: cont 4e-16, emline 1e-16-1e-15 erg/s/cm2/nm
        'sed':{
            'z': redshift,
            'continuum_type': 'temp',
            'restframe_temp': '../data/Simulation/GSB2.spec',
            'temp_wave_type': 'Ang',
            'temp_flux_type': 'flambda',
            'cont_norm_method': 'flux',
            'obs_cont_norm_wave': 850,
            'obs_cont_norm_flam': 3.0e-17*flux_scaling,
            'em_Ha_flux': 1.2e-16*flux_scaling,
<<<<<<< HEAD
            'em_Ha_sigma': 0.26/4,
=======
            #'em_Ha_sigma': 0.26,
            'em_Ha_sigma': sigma_int*(1+redshift),
>>>>>>> 3d3251aa
            'em_O2_flux': 8.8e-17*flux_scaling*1,
            'em_O2_sigma': (sigma_int*(1+redshift), sigma_int*(1+redshift)),
            'em_O2_share': (0.45, 0.55),
            'em_O3_1_flux': 2.4e-17*flux_scaling*1,
            'em_O3_1_sigma': sigma_int*(1+redshift),
            'em_O3_2_flux': 2.8e-17*flux_scaling*1,
            'em_O3_2_sigma': sigma_int*(1+redshift),
            'em_Hb_flux': 1.2e-17*flux_scaling,
            'em_Hb_sigma': sigma_int*(1+redshift),
            # 'template': '../data/Simulation/GSB2.spec',
            # 'wave_type': 'Ang',
            # 'flux_type': 'flambda',
            # 'z': 0.3,
            # 'wave_range': [500., 3000.], # nm
            # # obs-frame continuum normalization (nm, erg/s/cm2/nm)
            # 'obs_cont_norm': [850, 2.6e-15*flux_scaling],
            # # a dict of line names and obs-frame flux values (erg/s/cm2)
            # 'lines':{
            #     'Ha': 1.25e-15*flux_scaling,
            #     'O2': [1.0e-14*flux_scaling, 1.2e-14*flux_scaling],
            #     'O3_1': 1.0e-14*flux_scaling,
            #     'O3_2': 1.2e-14*flux_scaling,
            # },
            # # intrinsic linewidth in nm
            # 'line_sigma_int':{
            #     'Ha': 0.05,
            #     'O2': [0.2, 0.2],
            #     'O3_1': 0.2,
            #     'O3_2': 0.2,
            # },
        },
        ### observation configurations
        'obs_conf': default_obs_conf,
    }
    pars = Pars(sampled_pars, meta_pars)

    ### Outputs
    cube_dir = os.path.join(utils.TEST_DIR, 'test_data')
    #cube_dir = os.path.join("/xdisk/timeifler/jiachuanxu/kl_fiber")
    outdir = os.path.join(cube_dir, run_name)
    outfile_sampler = os.path.join(outdir, 'sampler/%s_sini%.2f_hlr%.2f_intsig%.3f_fiberconf%d.pkl'%(flux_scaling_power, sini, hlr, args.sigma_int, fiber_conf))
    outfile_dv = os.path.join(outdir, 'dv/%s_sini%.2f_hlr%.2f_intsig%.3f_fiberconf%d.pkl'%(flux_scaling_power, sini, hlr, args.sigma_int, fiber_conf))

    #-----------------------------------------------------------------
    # Setup sampled posterior

    pars_order = pars.sampled.pars_order
    # log_posterior arguments: theta, data, pars
    log_posterior = LogPosterior(pars, None, likelihood='fiber', sampled_theta_fid=sampled_pars_value)

    #-----------------------------------------------------------------
    # Setup sampler

    ndims = log_posterior.ndims
    nwalkers = 2*ndims
    size = comm.Get_size()
    rank = comm.Get_rank()

    ######################### Run MCMC sampler #################################
    if (not args.mpi) and args.ncores==1:
        pool = None 
    else:
        pool = schwimmbad.choose_pool(mpi=args.mpi, processes=args.ncores)
    if isinstance(pool, MPIPool):
        if not pool.is_master():
            pool.wait(callback=_callback_)
            sys.exit(0)
        else:
            if not os.path.exists(outdir):
                utils.make_dir(outdir)
            if not os.path.exists(os.path.join(outdir, "dv")):
                utils.make_dir(os.path.join(outdir, "dv"))
            if not os.path.exists(os.path.join(outdir, "sampler")):
                utils.make_dir(os.path.join(outdir, "sampler"))
    print('>>>>>>>>>> [%d/%d] Starting EMCEE run <<<<<<<<<<'%(rank, size))
    MCMCsampler = emcee.EnsembleSampler(nwalkers, ndims, log_posterior,
        args=[None, pars], pool=pool)
    p0 = emcee.utils.sample_ball(sampled_pars_value, sampled_pars_std, 
        size=nwalkers)
    MCMCsampler.run_mcmc(p0, nsteps, progress=True)

    ########################## Save MCMC outputs ###############################
    print(f'Pickling sampler to {outfile_sampler}')
    with open(outfile_sampler, 'wb') as f:
        pickle.dump(MCMCsampler, f)
    
    print(f'Saving data vector to {outfile_dv}')
    dv = get_GlobalDataVector(0)
    dv.to_fits(outfile_dv, overwrite=True)

    ######################### Analysis the chains ##############################
    

    return 0

def _callback_():
    print("Worker exit!!!!!")

if __name__ == '__main__':
    
    rc = main(args, None)

    if rc == 0:
        print('All tests ran succesfully')
    else:
        print(f'Tests failed with return code of {rc}')<|MERGE_RESOLUTION|>--- conflicted
+++ resolved
@@ -67,188 +67,6 @@
 exptime_nominal = args.EXPTIME # seconds
 ADD_NOISE = False
 
-<<<<<<< HEAD
-default_obs_conf = [
-     { # observation 1: fiber position 1
-         'OBSINDEX': 0,
-         'INSTNAME': "DESI",
-         'OBSTYPE': 1,
-         'BANDPASS': "../data/Bandpass/DESI/z.dat",
-         'SKYMODEL': "../data/Skyspectra/skysb_grey.dat",
-         'NAXIS': 2,
-         'NAXIS1': 32,# Nx 
-         'NAXIS2': 30,# Ny
-         'PIXSCALE': 0.22,
-         'RSPEC': 5332,
-         'PSFTYPE': "airy_fwhm",
-         'PSFFWHM': atm_psf_fwhm,
-         'DIAMETER': 332.42,
-         'EXPTIME': exptime_nominal,
-         'GAIN': 1.0,
-         'NOISETYP': 'ccd',
-         'NOISESIG': 1.0,
-         'RDNOISE': 8.6,
-         'ADDNOISE': ADD_NOISE,
-         'FIBERDX': fiber_offset_x,
-         'FIBERDY': 0.0,
-         'FIBERRAD': fiber_rad,
-         'FIBRBLUR': fiber_blur,
-     },
-     { # observation 2: fiber position 2
-         'OBSINDEX': 1,
-         'INSTNAME': "DESI",
-         'OBSTYPE': 1,
-         'BANDPASS':"../data/Bandpass/DESI/z.dat",
-         'SKYMODEL': "../data/Skyspectra/skysb_grey.dat",
-         'NAXIS': 2,
-         'NAXIS1': 32,# Nx 
-         'NAXIS2': 30,# Ny
-         'PIXSCALE': 0.22,
-         'RSPEC': 5332,
-         'PSFTYPE': "airy_fwhm",
-         'PSFFWHM': atm_psf_fwhm,
-         'DIAMETER': 332.42,
-         'EXPTIME': exptime_nominal,
-         'GAIN': 1.0,
-         'NOISETYP': 'ccd',
-         'NOISESIG': 1.0,
-         'RDNOISE': 8.6,
-         'ADDNOISE': ADD_NOISE,
-         'FIBERDX': -1*fiber_offset_x,
-         'FIBERDY': 0.0,
-         'FIBERRAD': fiber_rad,
-         'FIBRBLUR': fiber_blur,
-     },
-     { # observation 3: fiber position 3
-         'OBSINDEX': 2,
-         'INSTNAME': "DESI",
-         'OBSTYPE': 1,
-         'BANDPASS': "../data/Bandpass/DESI/z.dat",
-         'SKYMODEL': "../data/Skyspectra/skysb_grey.dat",
-         'NAXIS': 2,
-         'NAXIS1': 32,# Nx 
-         'NAXIS2': 30,# Ny
-         'PIXSCALE': 0.22,
-         'RSPEC': 5332,
-         'PSFTYPE': "airy_fwhm",
-         'PSFFWHM': atm_psf_fwhm,
-         'DIAMETER': 332.42,
-         'EXPTIME': exptime_nominal,
-         'GAIN': 1.0,
-         'NOISETYP': 'ccd',
-         'NOISESIG': 1.0,
-         'RDNOISE': 8.6,
-         'ADDNOISE': ADD_NOISE,
-         'FIBERDX': 0, 
-         'FIBERDY': fiber_offset_y,
-         'FIBERRAD': fiber_rad,
-         'FIBRBLUR': fiber_blur,
-     },
-    { # observation 4: fiber position 4
-         'OBSINDEX': 3,
-         'INSTNAME': "DESI",
-         'OBSTYPE': 1,
-         'BANDPASS': "../data/Bandpass/DESI/z.dat",
-         'SKYMODEL': "../data/Skyspectra/skysb_grey.dat",
-         'NAXIS': 2,
-         'NAXIS1': 32,# Nx 
-         'NAXIS2': 30,# Ny
-         'PIXSCALE': 0.22,
-         'RSPEC': 5332,
-         'PSFTYPE': "airy_fwhm",
-         'PSFFWHM': atm_psf_fwhm,
-         'DIAMETER': 332.42,
-         'EXPTIME': exptime_nominal,
-         'GAIN': 1.0,
-         'NOISETYP': 'ccd',
-         'NOISESIG': 1.0,
-         'RDNOISE': 8.6,
-         'ADDNOISE': ADD_NOISE,
-         'FIBERDX': 0, 
-         'FIBERDY': -1.0*fiber_offset_y,
-         'FIBERRAD': fiber_rad,
-        'FIBRBLUR': fiber_blur,
-     },
-    { # observation 5: fiber position 5
-         'OBSINDEX': 4,
-         'INSTNAME': "DESI",
-         'OBSTYPE': 1,
-         'BANDPASS': "../data/Bandpass/DESI/z.dat",
-         'SKYMODEL': "../data/Skyspectra/skysb_grey.dat",
-         'NAXIS': 2,
-         'NAXIS1': 32,# Nx 
-         'NAXIS2': 30,# Ny
-         'PIXSCALE': 0.22,
-         'RSPEC': 5332,
-         'PSFTYPE': "airy_fwhm",
-         'PSFFWHM': atm_psf_fwhm,
-         'DIAMETER': 332.42,
-         'EXPTIME': 180,
-         'GAIN': 1.0,
-         'NOISETYP': 'ccd',
-         'NOISESIG': 1.0,
-         'RDNOISE': 8.6,
-         'ADDNOISE': ADD_NOISE,
-         'FIBERDX': 0, 
-         'FIBERDY': 0,
-         'FIBERRAD': fiber_rad,
-        'FIBRBLUR': fiber_blur,
-     },
-    { # observation 6: photometry image
-        'OBSINDEX': 5,
-        'INSTNAME': "CTIO",
-        'OBSTYPE': 0,
-        'BANDPASS': "../data/Bandpass/CTIO/DECam.r.dat",
-        'NAXIS': 2,
-        'NAXIS1': 32,# Nx
-        'NAXIS2': 30,# Ny
-        'PIXSCALE': 0.2637,
-        'PSFTYPE': "airy_fwhm",
-        'PSFFWHM': 1.0,
-        'DIAMETER': 378.2856,
-        'EXPTIME': 150,
-        'GAIN': 4.0,
-        'NOISETYP': 'ccd',
-        'NOISESIG': 1.0,
-        'SKYLEVEL': 40.4/4*150/15,
-        'RDNOISE': 7,
-        'ADDNOISE': ADD_NOISE,
-    }
-]
-
-def choose_fiber_conf(case):
-    if case==0:
-        # major+minor, 1+4 fibers
-        obs_conf = copy.deepcopy(default_obs_conf)
-    elif case==1:
-        # major, 1+2 fibers
-        obs_conf = copy.deepcopy([default_obs_conf[i] for i in [0,1,4,5]])
-        for i,conf in enumerate(obs_conf):
-            conf['OBSINDEX'] = i
-            if i<2:
-                conf['EXPTIME'] = 2 * conf['EXPTIME']
-    elif case==2:
-        # minor, 1+2 fibers
-        obs_conf = copy.deepcopy([default_obs_conf[i] for i in [2,3,4,5]])
-        for i,conf in enumerate(obs_conf):
-            conf['OBSINDEX'] = i
-            if i<2:
-                conf['EXPTIME'] = 2 * conf['EXPTIME']
-    elif case==3:
-        # semi-major+semi-minor, 1+2 fibers
-        obs_conf = copy.deepcopy([default_obs_conf[i] for i in [0,2,4,5]])
-        for i,conf in enumerate(obs_conf):
-            conf['OBSINDEX'] = i
-            if i<2:
-                conf['EXPTIME'] = 2 * conf['EXPTIME']
-    else:
-        print(f'Fiber configuration case {case} is not implemented yet!')
-        exit(-1)
-    return obs_conf
-
-
-
-=======
 ##################### Setting up observation configurations ####################
 default_fiber_conf = {'INSTNAME': "DESI", 'OBSTYPE': 1,
      'SKYMODEL': "../data/Skyspectra/skysb_grey.dat", 'PSFTYPE': "airy_fwhm",
@@ -315,7 +133,6 @@
     default_obs_conf.append(_conf)
 
 ####################### Main function ##########################################
->>>>>>> 3d3251aa
 def main(args, pool):
 
     # TODO: Try making datacube a global variable, as it may significantly
@@ -420,12 +237,8 @@
             'obs_cont_norm_wave': 850,
             'obs_cont_norm_flam': 3.0e-17*flux_scaling,
             'em_Ha_flux': 1.2e-16*flux_scaling,
-<<<<<<< HEAD
-            'em_Ha_sigma': 0.26/4,
-=======
             #'em_Ha_sigma': 0.26,
             'em_Ha_sigma': sigma_int*(1+redshift),
->>>>>>> 3d3251aa
             'em_O2_flux': 8.8e-17*flux_scaling*1,
             'em_O2_sigma': (sigma_int*(1+redshift), sigma_int*(1+redshift)),
             'em_O2_share': (0.45, 0.55),
@@ -463,8 +276,8 @@
     pars = Pars(sampled_pars, meta_pars)
 
     ### Outputs
-    cube_dir = os.path.join(utils.TEST_DIR, 'test_data')
-    #cube_dir = os.path.join("/xdisk/timeifler/jiachuanxu/kl_fiber")
+    #cube_dir = os.path.join(utils.TEST_DIR, 'test_data')
+    cube_dir = os.path.join("/xdisk/timeifler/jiachuanxu/kl_fiber")
     outdir = os.path.join(cube_dir, run_name)
     outfile_sampler = os.path.join(outdir, 'sampler/%s_sini%.2f_hlr%.2f_intsig%.3f_fiberconf%d.pkl'%(flux_scaling_power, sini, hlr, args.sigma_int, fiber_conf))
     outfile_dv = os.path.join(outdir, 'dv/%s_sini%.2f_hlr%.2f_intsig%.3f_fiberconf%d.pkl'%(flux_scaling_power, sini, hlr, args.sigma_int, fiber_conf))
