# This is to ensure that numpy doesn't have
# OpenMP optimizations clobber our own multiprocessing
import os
os.environ['MKL_NUM_THREADS'] = '1'
os.environ['NUMEXPR_NUM_THREADS'] = '1'
os.environ['OMP_NUM_THREADS'] = '1'

import numpy as np
import sys
import pickle
import schwimmbad
import mpi4py
from schwimmbad import MPIPool
from argparse import ArgumentParser
from astropy.units import Unit
import galsim as gs
import matplotlib.pyplot as plt
import zeus

import utils
from mcmc import KLensZeusRunner, KLensEmceeRunner
import priors
from muse import MuseDataCube
import likelihood
from parameters import Pars
from likelihood import LogPosterior
from velocity import VelocityMap

import ipdb

parser = ArgumentParser()

parser.add_argument('nsteps', type=int,
                    help='Number of mcmc iterations per walker')
parser.add_argument('-sampler', type=str, choices=['zeus', 'emcee'],
                    default='emcee',
                    help='Which sampler to use for mcmc')
parser.add_argument('-run_name', type=str, default='',
                    help='Name of mcmc run')
parser.add_argument('--show', action='store_true', default=False,
                    help='Set to show test plots')

group = parser.add_mutually_exclusive_group()
group.add_argument('-ncores', default=1, type=int,
                    help='Number of processes (uses `multiprocessing`)')
group.add_argument('--mpi', dest='mpi', default=False, action='store_true',
                   help='Run with MPI.')

def main(args, pool):

    # TODO: Try making datacube a global variable, as it may significantly
    # decrease execution time due to pickling only once vs. every model eval

    nsteps = args.nsteps
    sampler = args.sampler
    ncores = args.ncores
    mpi = args.mpi
    run_name = args.run_name
    show = args.show

    outdir = os.path.join(
        utils.TEST_DIR, 'muse-mcmc-run', run_name
        )
    utils.make_dir(outdir)

    sampled_pars = [
        'g1',
        'g2',
        'theta_int',
        'sini',
        'v0',
        'vcirc',
        'rscale',
        #'beta'
        ]

    # additional args needed for prior / likelihood evaluation
    meta_pars = {
        'units': {
            'v_unit': Unit('km/s'),
            'r_unit': Unit('kpc')
            },
        'priors': {
<<<<<<< HEAD
            # 'g1': priors.GaussPrior(0., 0.3, clip_sigmas=2),
            # 'g2': priors.GaussPrior(0., 0.3, clip_sigmas=2),
            'g1': priors.UniformPrior(-.01, 0.01),
            'g2': priors.UniformPrior(-.01, 0.01),
=======
            'g1': priors.UniformPrior(-0.01,0.01),#priors.GaussPrior(0., 0.03, clip_sigmas=2),
            'g2': priors.UniformPrior(-0.01,0.01),#priors.GaussPrior(0., 0.05, clip_sigmas=2),
>>>>>>> cb902747
            # 'theta_int': priors.UniformPrior(0., np.pi),
            'theta_int': priors.UniformPrior(0., np.pi),
            # 'theta_int': priors.UniformPrior(np.pi/3, np.pi),
            'sini': priors.UniformPrior(-1, 1.),
            'v0': priors.UniformPrior(0, 20),
<<<<<<< HEAD
            # 'vcirc': priors.GaussPrior(200, 20, zero_boundary='positive'),# clip_sigmas=2),
            'vcirc': priors.UniformPrior(0, 400),
=======
            'vcirc': priors.UniformPrior(0, 400),# clip_sigmas=2),
>>>>>>> cb902747
            # 'vcirc': priors.GaussPrior(188, 2.5, zero_boundary='positive', clip_sigmas=2),
            # 'vcirc': priors.UniformPrior(190, 210),
            'rscale': priors.UniformPrior(0, 20),
            # 'beta': priors.UniformPrior(0, .2),
            # 'hlr': priors.UniformPrior(0, 8),
            # 'flux': priors.UniformPrior(5e3, 7e4),
            },
        'intensity': {
            # For this test, use truth info
            # 'type': 'inclined_exp',
            # 'flux': 1.8e4, # counts
            # 'hlr': 3.5,
            # 'flux': 'sampled', # counts
            # 'hlr': 'sampled', # pixels
            'type': 'basis',
            # 'basis_type': 'shapelets',
            # 'basis_type': 'sersiclets',
            'basis_type': 'exp_shapelets',
            'basis_kwargs': {
                'Nmax': 21,
            #     # 'plane': 'disk',
                'plane': 'obs',
                'beta': 0.17,
                # 'beta': 'sampled',
            #     # 'index': 1,
            #     # 'b': 1,
                }
            },
        # 'marginalize_intensity': True,
        # 'psf': gs.Gaussian(fwhm=1), # fwhm in pixels
        'run_options': {
            'use_numba': False
            }
    }

    cube_dir = os.path.join(utils.TEST_DIR, 'test_data')

    cubefile = os.path.join(cube_dir, '102021103_objcube.fits')
    specfile = os.path.join(cube_dir, 'spectrum_102021103.fits')
    catfile = os.path.join(cube_dir, 'MW_1-24_main_table.fits')
    linefile = os.path.join(cube_dir, 'MW_1-24_emline_table.fits')

    print(f'Setting up MUSE datacube from file {cubefile}')
    datacube = MuseDataCube(
        cubefile, specfile, catfile, linefile
        )

    # default, but we'll make it explicit:
    datacube.set_line(line_choice='strongest')
    Nspec = datacube.Nspec
    lambdas = datacube.lambdas

    print(f'Strongest emission line has {Nspec} slices')

    outfile = os.path.join(outdir, 'datacube-slices.png')
    print(f'Saving example datacube slice images to {outfile}')
    sqrt = int(np.ceil(np.sqrt(Nspec)))
    slice_indices = range(Nspec)

    k = 1
    for i in slice_indices:
        plt.subplot(sqrt, sqrt, k)
        plt.imshow(datacube.slices[i]._data, origin='lower')
        plt.colorbar()
        l, r = lambdas[i]
        plt.title(f'lambda=({l:.1f}, {r:.1f})')
        k += 1
    plt.gcf().set_size_inches(12,12)
    plt.tight_layout()
    plt.savefig(outfile, bbox_inches='tight', dpi=300)
    if show is True:
        plt.show()
    else:
        plt.close()

    #-----------------------------------------------------------------
    # Setup sampled posterior

    pars = Pars(sampled_pars, meta_pars)
    pars_order = pars.sampled.pars_order

    log_posterior = LogPosterior(pars, datacube, likelihood='datacube')

    #-----------------------------------------------------------------
    # Setup sampler

    ndims = log_posterior.ndims
    nwalkers = 2*ndims

    if sampler == 'zeus':
        print('Setting up KLensZeusRunner')

        runner = KLensZeusRunner(
            nwalkers, ndims, log_posterior, datacube, pars
            )

    elif sampler == 'emcee':
        print('Setting up KLensEmceeRunner')

        runner = KLensEmceeRunner(
            nwalkers, ndims, log_posterior, datacube, pars
            )

    print('Starting mcmc run')
    runner.run(nsteps, pool)

    runner.burn_in = nsteps // 2

    if (sampler == 'zeus') and ((ncores > 1) or (mpi == True)):
        # The sampler isn't pickleable for some reason in this scenario
        # Save whole chain
        outfile = os.path.join(outdir, 'test-mcmc-chain.pkl')
        chain = runner.sampler.get_chain(flat=True)
        print(f'pickling chain to {outfile}')
        with open(outfile, 'wb') as f:
            pickle.dump(chain, f)
    else:
        outfile = os.path.join(outdir, 'test-mcmc-sampler.pkl')
        print(f'Pickling sampler to {outfile}')
        with open(outfile, 'wb') as f:
            pickle.dump(runner.sampler, f)

        outfile = os.path.join(outdir, 'test-mcmc-runner.pkl')
        print(f'Pickling runner to {outfile}')
        with open(outfile, 'wb') as f:
            pickle.dump(runner, f)

    outfile = os.path.join(outdir, 'chains.png')
    print(f'Saving chain plots to {outfile}')
    runner.plot_chains(
        outfile=outfile, show=show
        )

    runner.compute_MAP()
    map_medians = runner.MAP_medians
    print('(median) MAP values:')
    for name, indx in pars_order.items():
        m = map_medians[indx]
        print(f'{name}: {m:.4f}')

    outfile = os.path.join(outdir, 'compare-data-to-map.png')
    print(f'Plotting MAP comparison to data in {outfile}')
    runner.compare_MAP_to_data(outfile=outfile, show=show)

    outfile = os.path.join(outdir, 'corner-map.png')
    print(f'Saving corner plot compare to MAP in {outfile}')
    title = 'Reference lines are param MAP values'
    runner.plot_corner(
        outfile=outfile, reference=runner.MAP_medians, title=title, show=show
        )

    if sampler == 'emcee':
        blobs = runner.sampler.blobs
    elif sampler == 'zeus':
        blobs = runner.sampler.get_blobs()

    outfile = os.path.join(outdir, 'chain-probabilities.pkl')
    print(f'Saving prior & likelihood values to {outfile}')
    data = {
        'prior': blobs[:,:,0],
        'likelihood': blobs[:,:,1]
    }
    with open(outfile, 'wb') as f:
        pickle.dump(data, f)

    outfile = os.path.join(outdir, 'chain-probabilities.png')
    print(f'Saving prior & likelihood value plot to {outfile}')
    prior = blobs[:,indx,0]
    like = blobs[:,indx,1]
    indx = np.random.randint(0, high=nwalkers)
    fig, axes = plt.subplots(nrows=1, ncols=3, figsize=(18, 4))
    plt.subplot(131)
    plt.plot(prior, label='prior', c='tab:blue')
    plt.xlabel('Sample')
    plt.ylabel('Log probability')
    plt.legend()
    plt.subplot(132)
    plt.plot(like, label='likelihood', c='tab:orange')
    plt.xlabel('Sample')
    plt.ylabel('Log probability')
    plt.legend()
    plt.subplot(133)
    plt.plot(prior, label='prior', c='tab:blue')
    plt.plot(like, label='likelihood', c='tab:orange')
    plt.xlabel('Sample')
    plt.ylabel('Log probability')
    plt.legend()

    plt.savefig(outfile, bbox_inches='tight', dpi=300)

    if show is True:
        plt.show()
    else:
        plt.close()

    return 0

if __name__ == '__main__':
    args = parser.parse_args()

    pool = schwimmbad.choose_pool(
        mpi=args.mpi, processes=args.ncores
        )

    if isinstance(pool, MPIPool):
        if not pool.is_master():
            pool.wait()
            sys.exit(0)

    print('Starting tests')
    rc = main(args, pool)

    if rc == 0:
        print('All tests ran succesfully')
    else:
        print(f'Tests failed with return code of {rc}')<|MERGE_RESOLUTION|>--- conflicted
+++ resolved
@@ -81,26 +81,17 @@
             'r_unit': Unit('kpc')
             },
         'priors': {
-<<<<<<< HEAD
             # 'g1': priors.GaussPrior(0., 0.3, clip_sigmas=2),
             # 'g2': priors.GaussPrior(0., 0.3, clip_sigmas=2),
             'g1': priors.UniformPrior(-.01, 0.01),
             'g2': priors.UniformPrior(-.01, 0.01),
-=======
-            'g1': priors.UniformPrior(-0.01,0.01),#priors.GaussPrior(0., 0.03, clip_sigmas=2),
-            'g2': priors.UniformPrior(-0.01,0.01),#priors.GaussPrior(0., 0.05, clip_sigmas=2),
->>>>>>> cb902747
             # 'theta_int': priors.UniformPrior(0., np.pi),
             'theta_int': priors.UniformPrior(0., np.pi),
             # 'theta_int': priors.UniformPrior(np.pi/3, np.pi),
             'sini': priors.UniformPrior(-1, 1.),
             'v0': priors.UniformPrior(0, 20),
-<<<<<<< HEAD
             # 'vcirc': priors.GaussPrior(200, 20, zero_boundary='positive'),# clip_sigmas=2),
             'vcirc': priors.UniformPrior(0, 400),
-=======
-            'vcirc': priors.UniformPrior(0, 400),# clip_sigmas=2),
->>>>>>> cb902747
             # 'vcirc': priors.GaussPrior(188, 2.5, zero_boundary='positive', clip_sigmas=2),
             # 'vcirc': priors.UniformPrior(190, 210),
             'rscale': priors.UniformPrior(0, 20),
