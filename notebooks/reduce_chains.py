HOME_DIR = "/home/u17/jiachuanxu/kl-tools"
import numpy as np
import galsim as gs
from galsim.angle import Angle, radians, degrees
import sys
import os
from pathlib import Path
from copy import deepcopy
import astropy.io.fits as fits
from astropy.units import Unit
import matplotlib.pyplot as plt
from mpl_toolkits.axes_grid1.axes_divider import make_axes_locatable
from matplotlib.patches import Circle
import cProfile
import pickle
import getdist
from getdist import plots, MCSamples
from argparse import ArgumentParser
sys.path.append(HOME_DIR+"/kl_tools")
sys.path.append(HOME_DIR+"/kl_tools/grism_modules")

import kltools_grism_module_2 as m
from parameters import Pars, SampledPars, MetaPars, MCMCPars
import priors
import utils
import likelihood
from likelihood import LogPosterior, FiberLikelihood, get_Cube
from datavector import DataVector, FiberDataVector
import emission
from emission import LINE_LAMBDAS

parser = ArgumentParser()
parser.add_argument('-run_name', type=str, default='',
                    help='Name of mcmc run')
parser.add_argument('-Iflux', type=int, default=0,help='Flux bin index')
parser.add_argument('-sini', type=int, default=0, help='sin(i) bin index')
parser.add_argument('-hlr', type=int, default=0, help='image hlr bin index')
parser.add_argument('-sigma_int', type=int, default=1, help='Intrinsic eml sig')
parser.add_argument('-fiberconf', type=int, default=0, help='fiber conf index')
parser.add_argument('-EXPTIME', type=int, default=600, help='Exposure time in s')
args = parser.parse_args()

flux_bin = args.Iflux
flux_scaling = 1.2**flux_bin
sini = args.sini*0.1 + 0.05
hlr = 0.5+0.5*args.hlr 
sigma_int = 0.05*args.sigma_int
fiberconf = args.fiberconf

fiber_blur = 3.4 # pixels
atm_psf_fwhm = 1.0 # arcsec
fiber_rad = 0.75 # arcsec
fiber_offset_x = 1.5 # arcsec
fiber_offset_y = 1.5 # arcsec
exptime_nominal = args.EXPTIME # seconds
ADD_NOISE = False

emlines = ['O2', 'O3_1', 'O3_2', 'Ha']
blockids = [0, 2, 3, 4]
if args.fiberconf==0:
    offsets = [(fiber_offset_x, 0), (-fiber_offset_x, 0), 
               (0, fiber_offset_y), (0, -fiber_offset_y), (0,0)]
    Nspec = 5
elif args.fiberconf==1:
    offsets = [(fiber_offset_x, 0), (-fiber_offset_x, 0), (0,0)]
    Nspec = 3
elif args.fiberconf==2:
    offsets = [(0, fiber_offset_y), (0, -fiber_offset_y), (0,0)]
    Nspec = 3
elif args.fiberconf==3:
    offsets = [(fiber_offset_x, 0), (0, fiber_offset_y), (0,0)]
    Nspec = 3
else:
    print(f'Fiber configuration case {args.fiberconf} is not implemented yet!')
    exit(-1)



def return_lse_func(xs, ys, ivars):
    xc = np.sum(xs*ivars)/np.sum(ivars)
    yc = np.sum(ys*ivars)/np.sum(ivars)
    alpha = np.sum(ys*(xs-xc)*ivars)/np.sum((xs-xc)*(xs-xc)*ivars)
    return lambda x: alpha*(x-xc) + yc

def fit_cont(flux, wave, noise, emline_name, redshift):
    emline_obs_wave = np.mean(LINE_LAMBDAS[emline_name].to('Angstrom').value) * (1+redshift)
    #print(f'{emline_name} at z={redshift} is {emline_obs_wave} A')
    cont_wave = ((emline_obs_wave-20 < wave) & (wave < emline_obs_wave-10)) | \
                    ((emline_obs_wave+10 < wave) & (wave < emline_obs_wave+20))
    xs, ys, ivars = wave[cont_wave], flux[cont_wave], 1/noise[cont_wave]**2
    return return_lse_func(xs, ys, ivars)

def get_emline_snr(flux, wave, noise, emline_name, redshift, subtract_cont=False):
    emline_obs_wave = np.mean(LINE_LAMBDAS[emline_name].to('Angstrom').value) * (1+redshift)
    #print(f'{emline_name} at z={redshift} is {emline_obs_wave} A')
    if not subtract_cont:
        wave_range = (emline_obs_wave-10 < wave) & (wave < emline_obs_wave+10)
        SNR = flux[wave_range].sum() / np.sqrt((noise[wave_range]**2).sum())
    else:
        cont_fit = fit_cont(flux, wave, noise, emline_name, redshift)
        wave_range = (emline_obs_wave-10 < wave) & (wave < emline_obs_wave+10)
        SNR = np.sum(flux[wave_range]-cont_fit(wave[wave_range])) / \
            np.sqrt((noise[wave_range]**2).sum()) #aproximate
    return SNR

### (Default) Meta parameters used in the chains setting
redshift = 0.3
default_meta = {
    ### shear and alignment
    'g1': 'sampled',
    'g1': 'sampled',
    'theta_int': 'sampled',
    'sini': 'sampled',
    ### oriors
    'priors': {
        'g1': priors.UniformPrior(-0.5, 0.5),
        'g2': priors.UniformPrior(-0.5, 0.5),
        'theta_int': priors.UniformPrior(-np.pi, np.pi),
        'sini': priors.UniformPrior(0, 1.),
        'v0': priors.GaussPrior(0, 10),
        'vcirc': priors.GaussPrior(300, 80, clip_sigmas=3),
        'rscale': priors.UniformPrior(0, 5),
        'hlr': priors.UniformPrior(0, 5),
    },
    ### velocity model
    'velocity': {
        'model': 'default',
        'v0': 'sampled',
        'vcirc': 'sampled',
        'rscale': 'sampled',
    },
    ### intensity model
    'intensity': {
        'type': 'inclined_exp',
        'flux': 1.0, # counts
        'hlr': 'sampled',
        #'hlr': 2.5
    },
    ### misc
    'units': {
        'v_unit': Unit('km/s'),
        'r_unit': Unit('arcsec')
    },
    'run_options': {
        'run_mode': 'ETC',
        #'remove_continuum': True,
        'use_numba': False
    },
    ### 3D underlying model dimension 
    'model_dimension':{
        'Nx': 64,
        'Ny': 62,
        'lblue': 300,
        'lred': 1200,
        'resolution': 500000,
        'scale': 0.11, # arcsec
        'lambda_range': [[482.3, 487.11], [629.7, 634.51], [642.4, 647.21], [648.7, 653.51], [851, 855.81]],     
        'lambda_res': 0.08, # nm
        'super_sampling': 4,
        'lambda_unit': 'nm',
    },
    ### SED model
    'sed':{
            'z': redshift,
            'continuum_type': 'temp',
            'restframe_temp': '../data/Simulation/GSB2.spec',
            'temp_wave_type': 'Ang',
            'temp_flux_type': 'flambda',
            'cont_norm_method': 'flux',
            'obs_cont_norm_wave': 850,
            'obs_cont_norm_flam': 3.0e-17*flux_scaling,
            'em_Ha_flux': 1.2e-16*flux_scaling,
<<<<<<< HEAD
            'em_Ha_sigma': 0.26/4,
=======
            #'em_Ha_sigma': 0.26,
            'em_Ha_sigma': sigma_int*(1+redshift),
>>>>>>> 3d3251aa
            'em_O2_flux': 8.8e-17*flux_scaling*1,
            'em_O2_sigma': (sigma_int*(1+redshift), sigma_int*(1+redshift)),
            'em_O2_share': (0.45, 0.55),
            'em_O3_1_flux': 2.4e-17*flux_scaling*1,
            'em_O3_1_sigma': sigma_int*(1+redshift),
            'em_O3_2_flux': 2.8e-17*flux_scaling*1,
            'em_O3_2_sigma': sigma_int*(1+redshift),
            'em_Hb_flux': 1.2e-17*flux_scaling,
            'em_Hb_sigma': sigma_int*(1+redshift),
#        'template': '../data/Simulation/GSB2.spec',
#        'wave_type': 'Ang',
#        'flux_type': 'flambda',
#        'z': 0.3,
#        'wave_range': [500., 3000.], # nm
#        # obs-frame continuum normalization (nm, erg/s/cm2/nm)
#        'obs_cont_norm': [850, 2.6e-15*flux_scaling],
#        # a dict of line names and obs-frame flux values (erg/s/cm2)
#        'lines':{
#            'Ha': 1.25e-15*flux_scaling,
#            'O2': [1.0e-14*flux_scaling, 1.2e-14*flux_scaling],
#            'O3_1': 1.0e-14*flux_scaling,
#            'O3_2': 1.2e-14*flux_scaling,
#        },
#        # intrinsic linewidth in nm
#        'line_sigma_int':{
#            'Ha': 0.05,
#            'O2': [0.2, 0.2],
#            'O3_1': 0.2,
#            'O3_2': 0.2,
#        },
    },
}

### Parameter Truth
### ===============
### state which parameters are being sampled and their fiducial values
### remember to set those parameters to "sampled" in meta_pars
sampled_pars = ['g1', 'g2', 'theta_int', 'sini', 'v0', 'vcirc', 'rscale', 'hlr']
sampled_pars_value = [0.0, 0.0, 0, sini, 0.0, 300.0, hlr, hlr]
sampled_pars_value_dict = {key:val for key,val in zip(sampled_pars, sampled_pars_value)}
# for the convenience of plotting
sampled_pars_label = ['g_1', 'g_2', r'{\theta}_{\mathrm{int}}', r'\mathrm{sin}(i)', 'v_0', 
                      'v_\mathrm{circ}', 'r_\mathrm{scale}', 
                      r'\mathrm{hlr}'
                     ]
param_limit = [
    [-0.2, 0.2],
    [-0.2, 0.2],
    [-1.0, 1.0],
    [0.0, 1.0],
    [-100, 100],
    [0.0, 800],
    [0, 5],
    [0, 5],
]

### Pickled runner and sampler
#DATA_DIR = "/xdisk/timeifler/jiachuanxu/kl_fiber/bgs_like_array_tnom600/"
#DATA_DIR = os.path.join("/xdisk/timeifler/jiachuanxu/kl_fiber", args.run_name)
DATA_DIR = os.path.join("../tests/test_data", args.run_name)
FIG_DIR = os.path.join(DATA_DIR, "figs")
SUM_DIR = os.path.join(DATA_DIR, "summary_stats")
Path(DATA_DIR).mkdir(parents=True, exist_ok=True)
Path(FIG_DIR).mkdir(parents=True, exist_ok=True)
Path(SUM_DIR).mkdir(parents=True, exist_ok=True)
Path(os.path.join(FIG_DIR, "image")).mkdir(parents=True, exist_ok=True)
Path(os.path.join(FIG_DIR, "spectra")).mkdir(parents=True, exist_ok=True)
Path(os.path.join(FIG_DIR, "trace")).mkdir(parents=True, exist_ok=True)
Path(os.path.join(FIG_DIR, "posterior")).mkdir(parents=True, exist_ok=True)

sampler_fn = os.path.join(DATA_DIR, 
    "sampler/%d_sini%.2f_hlr%.2f_intsig%.3f_fiberconf%d.pkl"%(flux_bin, sini, hlr, args.sigma_int, fiberconf))
### Data vector used in the code
datafile = os.path.join(DATA_DIR, 
    "dv/%d_sini%.2f_hlr%.2f_intsig%.3f_fiberconf%d.pkl"%(flux_bin, sini, hlr, args.sigma_int, fiberconf))
postfix = "sim_%d_sini%.2f_hlr%.2f_intsig%.3f_fiberconf%d"%(flux_bin, sini, hlr, args.sigma_int, fiberconf)

Nparams = len(sampled_pars)

### Read chains
with open(sampler_fn, 'rb') as fp:
    sampler = pickle.load(fp)
dv = FiberDataVector(file=datafile)
### get sampled parameters
chains = sampler.get_chain(flat=False)
chains_flat = sampler.get_chain(flat=True)
# get blobs (priors, like)
blobs = sampler.get_blobs(flat=False)
blobs_flat = sampler.get_blobs(flat=True)

### build getdist.MCSamples object from the chains
Nsteps_start = int(chains.shape[0]*0.5)
good_walkers = np.where(blobs[-1,:,1]>-100)[0]
print(f'Failed walkers {blobs.shape[1]-len(good_walkers)}/{blobs.shape[1]}')
samples = MCSamples(samples=[chains[Nsteps_start:,gw,:] for gw in good_walkers], 
                loglikes=[-1*np.sum(blobs[Nsteps_start:,gw,:], axis=1) for gw in good_walkers],
                names = sampled_pars, labels = sampled_pars_label)

### 1. plot trace
### =============
fig, axes = plt.subplots(Nparams+1,1,figsize=(8,12), sharex=True)
for i in range(Nparams):
    for j in range(2*Nparams):
        axes[i].plot(chains[:,j,i])
    axes[i].set(ylabel=r'$%s$'%sampled_pars_label[i])
    axes[i].axhline(sampled_pars_value_dict[sampled_pars[i]], ls='--', color='k')
for j in range(2*Nparams):
    axes[Nparams].semilogy(-blobs[:,j,1])
axes[Nparams].set(ylim=[0.5,1e8])
plt.savefig(os.path.join(FIG_DIR,"trace/"+postfix+".png"))
plt.close(fig)

### 2. triangle plot
### ================
g = plots.get_subplot_plotter()
g.settings.title_limit_fontsize = 14
g.triangle_plot([samples,], filled=True, 
                markers=sampled_pars_value_dict,
                marker_args = {'lw':2, 'ls':'--', 'color':'k'},
                #param_limits={k:v for k,v in zip(param_names, param_limit)}
                title_limit = 1,
               )
g.export(os.path.join(FIG_DIR,"posterior/"+postfix+".png"))

### 3. shape noise
### ============== 
marge_stat = samples.getMargeStats()
g1, eg1 = marge_stat.parWithName('g1').mean, marge_stat.parWithName('g1').err
g2, eg2 = marge_stat.parWithName('g2').mean, marge_stat.parWithName('g2').err
sigma_e_rms = np.sqrt(eg1**2+eg2**2)
print(f'r.m.s. shape noise = {sigma_e_rms}')

### 4. best-fitting v.s. data
### =========================
sampled_pars_bestfit = chains_flat[np.argmax(np.sum(blobs_flat, axis=1)), :]
sampled_pars_bestfit_dict = {k:v for k,v in zip(sampled_pars, sampled_pars_bestfit)}
meta_pars = deepcopy(default_meta)

obsSED = emission.ObsFrameSED(meta_pars['sed'])
rmag = obsSED.calculateMagnitude("../data/Bandpass/CTIO/DECam.r.dat")
pars = Pars(sampled_pars, meta_pars)
log_posterior = LogPosterior(pars, dv, likelihood='fiber')
loglike = log_posterior.log_likelihood

#wave = likelihood.get_GlobalLambdas()
#wave = get_Cube(0).lambdas.mean(axis=1)*10 # Angstrom
images_bestfit = loglike.get_images(sampled_pars_bestfit)

### 5. fiber spectra
### ================
fig, axes = plt.subplots(len(offsets),len(emlines), figsize=(2*len(emlines),2*len(offsets)))

_obs_id_, SNR_best = 0, []
for j, (emline, bid) in enumerate(zip(emlines, blockids)):
    wave = likelihood.get_GlobalLambdas(bid).mean(axis=1)
    emline_cen = np.mean(LINE_LAMBDAS[emline].to('Angstrom').value) * (1+pars.meta['sed']['z'])
    for i, (dx, dy) in enumerate(offsets):
        ax = axes[i,j]
        snr = get_emline_snr(dv.get_data(_obs_id_)+0*dv.get_noise(_obs_id_), 
                             wave*10, dv.get_noise(_obs_id_), emline, 
                             pars.meta['sed']['z'], subtract_cont=True)
        ax.plot(wave*10, dv.get_data(_obs_id_)+dv.get_noise(_obs_id_), color="grey", drawstyle="steps")
        ax.text(0.05,0.05, "SNR=%.3f"%snr, transform=ax.transAxes, color='red', weight='bold')
        ax.text(0.05,0.9, "(%.1f, %.1f)"%(dx, dy), transform=ax.transAxes, color='red', weight='bold')
        ax.plot(wave*10, images_bestfit[_obs_id_], ls='-', color="k")
        # ax.axvline(emline_cen-20, c='grey', ls='-.')
        # ax.axvline(emline_cen+20, c='grey', ls='-.')
        # ax.axvline(emline_cen-10, c='grey', ls=':')
        # ax.axvline(emline_cen+10, c='grey', ls=':')
        if j==0:
            ax.set(ylabel='Flux [ADU]')
        if (np.abs(dx)<1e-3) & (np.abs(dy)<1e-3):
            SNR_best.append(snr)
        _obs_id_+=1
    axes[len(offsets)-1, j].set(xlabel="Wavelength [A]")
    axes[0, j].set(title=f'{emline}')
plt.xlabel('wavelength [A]')
plt.ylabel('ADU')
# Ha_center = LINE_LAMBDAS['Ha'].to('Angstrom').value * (1+pars.meta['sed']['z'])
# fig, axes = plt.subplots(Nspec,  figsize=(2*Nspec,2), sharey=True)
# for i in range(Nspec):
#     ax = axes[i]
#     #print(dv.get_data(i).shape)
#     snr = get_emline_snr(dv.get_data(i), wave, dv.get_noise(i), 'Ha', 
#                pars.meta['sed']['z'], subtract_cont=True)
#     if i==Nspec-1:
#         SNR_best=snr
#     fiberpos = (dv.get_config(i)['FIBERDX'],dv.get_config(i)['FIBERDY'])
#     ax.plot(wave, dv.get_data(i)+dv.get_noise(i), color='grey', drawstyle='steps')
#     ax.plot(wave, dv.get_data(i), color='k', label='data')
#     ax.plot(wave, images_bestfit[i], label='bestfit', ls=':', color='r')
#     ax.text(0.05, 0.02, "S/N=%.2f"%snr, transform=ax.transAxes)
#     ax.set(xlim=[Ha_center-20, Ha_center+20], xlabel='Wavelength [A]')
#     ax.text(0.05, 0.9, '(%.1f", %.1f")'%(fiberpos[0], fiberpos[1]), transform=ax.transAxes)
# axes[0].legend(frameon=False)
# axes[0].set(ylabel='ADU')
plt.savefig(os.path.join(FIG_DIR, "spectra/"+postfix+".png"))
plt.close(fig)

### 6. broad-band image
### ===================
fig, axes = plt.subplots(1,3,figsize=(9,3), sharey=True)
noisy_data = dv.get_data(_obs_id_)+dv.get_noise(_obs_id_)
dchi2 = (((dv.get_data(_obs_id_)-images_bestfit[_obs_id_])/np.std(dv.get_noise(_obs_id_)))**2).sum()

Ny, Nx = noisy_data.shape
extent = np.array([-Nx/2, Nx/2, -Ny/2, Ny/2])*dv.get_config(_obs_id_)['PIXSCALE']

cb = axes[0].imshow(noisy_data, origin='lower', extent=extent)
vmin, vmax = cb.get_clim()
axes[1].imshow(images_bestfit[_obs_id_], origin='lower', vmin=vmin, vmax=vmax, extent=extent)
axes[2].imshow(noisy_data-images_bestfit[_obs_id_], origin='lower', vmin=vmin, vmax=vmax, extent=extent)


plt.colorbar(cb, ax=axes.ravel().tolist(), location='right', fraction=0.0135,
             label='ADU', pad=0.005)
axes[0].text(0.05, 0.9, 'Data (noise-free)', color='white', transform=axes[0].transAxes)
axes[1].text(0.05, 0.9, 'Bestfit', color='white', transform=axes[1].transAxes)
axes[2].text(0.05, 0.9, 'Redisuals', color='white', transform=axes[2].transAxes)
axes[2].text(0.75, 0.9, r'$\Delta\chi^2=$%.1e'%(dchi2), color='white', ha='center',
             transform=axes[2].transAxes)

axes[0].set(xlabel="X [arcsec]", ylabel="Y [arcsec]")
axes[1].set(xlabel="X [arcsec]")
axes[2].set(xlabel="X [arcsec]")

for (dx, dy) in offsets:
    rad = fiber_rad
    #conf = dv.get_config(i)
    #dx, dy, rad = conf['FIBERDX'],conf['FIBERDY'],conf['FIBERRAD']
    circ = Circle((dx, dy), rad, fill=False, ls='-.', color='red')
    axes[0].add_patch(circ)
    axes[0].text(dx, dy, "+", ha='center', va='center', color='red')

plt.savefig(os.path.join(FIG_DIR,"image/"+postfix+".png"))
plt.close(fig)

### 7. save summary stats
### =====================
with open(os.path.join(SUM_DIR,postfix+".dat"), "w") as fp:
    res1 = "%d %f %.2f %.2f %d %le %le"%(flux_bin, rmag, sini, hlr, fiberconf, sigma_e_rms, np.max(SNR_best))
    pars_bias = [sampled_pars_bestfit_dict[key]-sampled_pars_value_dict[key] for key in sampled_pars]
    pars_errs = [marge_stat.parWithName(key).err for key in sampled_pars]
    res2 = ' '.join("%le"%bias for bias in pars_bias)
    res3 = ' '.join("%le"%err for err in pars_errs)
    fp.write(' '.join([res1, res2, res3])+'\n')
if (args.Iflux==0) and (args.sini==0) and (args.hlr==0) and (args.fiberconf==0):
    with open(os.path.join(SUM_DIR,"colnames.dat"), "w") as fp:
        hdr1 = "# flux_bin rmag sini hlr fiberconf sn_rms snr_best"
        hdr2 = ' '.join("%s_bias"%key for key in sampled_pars)
        hdr3 = ' '.join("%s_std"%key for key in sampled_pars)
        fp.write(' '.join([hdr1, hdr2, hdr3])+'\n')

print("Done")
<|MERGE_RESOLUTION|>--- conflicted
+++ resolved
@@ -170,12 +170,8 @@
             'obs_cont_norm_wave': 850,
             'obs_cont_norm_flam': 3.0e-17*flux_scaling,
             'em_Ha_flux': 1.2e-16*flux_scaling,
-<<<<<<< HEAD
-            'em_Ha_sigma': 0.26/4,
-=======
             #'em_Ha_sigma': 0.26,
             'em_Ha_sigma': sigma_int*(1+redshift),
->>>>>>> 3d3251aa
             'em_O2_flux': 8.8e-17*flux_scaling*1,
             'em_O2_sigma': (sigma_int*(1+redshift), sigma_int*(1+redshift)),
             'em_O2_share': (0.45, 0.55),
@@ -233,9 +229,8 @@
 ]
 
 ### Pickled runner and sampler
-#DATA_DIR = "/xdisk/timeifler/jiachuanxu/kl_fiber/bgs_like_array_tnom600/"
-#DATA_DIR = os.path.join("/xdisk/timeifler/jiachuanxu/kl_fiber", args.run_name)
-DATA_DIR = os.path.join("../tests/test_data", args.run_name)
+DATA_DIR = os.path.join("/xdisk/timeifler/jiachuanxu/kl_fiber", args.run_name)
+#DATA_DIR = os.path.join("../tests/test_data", args.run_name)
 FIG_DIR = os.path.join(DATA_DIR, "figs")
 SUM_DIR = os.path.join(DATA_DIR, "summary_stats")
 Path(DATA_DIR).mkdir(parents=True, exist_ok=True)
